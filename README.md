
<!-- PROJECT LOGO -->
<br />
<p align="center">
    <img src="./images/DeepLIIF_logo.png" width="50%">
    <h3 align="center"><strong>Deep-Learning Inferred Multiplex Immunofluorescence for Immunohistochemical Image Quantification</strong></h3>
    <p align="center">
    <a href="https://doi.org/10.1101/2021.05.01.442219">Journal Preprint</a>
    |
    <a href="https://rdcu.be/cKSBz">Journal Link</a>
    |
    <a href="https://openaccess.thecvf.com/content/CVPR2022/html/Ghahremani_DeepLIIF_An_Online_Platform_for_Quantification_of_Clinical_Pathology_Slides_CVPR_2022_paper.html">CVPR Link</a>
    |
    <a href="https://deepliif.org/">Cloud Deployment</a>
    |
    <a href="https://nadeemlab.github.io/DeepLIIF/">Documentation</a>
    |
    <a href="#docker">Docker</a>
    |
    <a href="https://github.com/nadeemlab/DeepLIIF/tree/main/ImageJ_Plugin">ImageJ Plugin</a>
    |
    <a href="#support">Support</a>
  </p>
</p>

*Reporting biomarkers assessed by routine immunohistochemical (IHC) staining of tissue is broadly used in diagnostic 
pathology laboratories for patient care. To date, clinical reporting is predominantly qualitative or semi-quantitative. 
By creating a multitask deep learning framework referred to as DeepLIIF, we present a single-step solution to stain 
deconvolution/separation, cell segmentation, and quantitative single-cell IHC scoring. Leveraging a unique de novo 
dataset of co-registered IHC and multiplex immunofluorescence (mpIF) staining of the same slides, we segment and 
translate low-cost and prevalent IHC slides to more expensive-yet-informative mpIF images, while simultaneously 
providing the essential ground truth for the superimposed brightfield IHC channels. Moreover, a new nuclear-envelop 
stain, LAP2beta, with high (>95%) cell coverage is introduced to improve cell delineation/segmentation and protein 
expression quantification on IHC slides. By simultaneously translating input IHC images to clean/separated mpIF channels 
and performing cell segmentation/classification, we show that our model trained on clean IHC Ki67 data can generalize to 
more noisy and artifact-ridden images as well as other nuclear and non-nuclear markers such as CD3, CD8, BCL2, BCL6, 
MYC, MUM1, CD10, and TP53. We thoroughly evaluate our method on publicly available benchmark datasets as well as against 
pathologists' semi-quantitative scoring. Trained on IHC, DeepLIIF generalizes well to H&E images for out-of-the-box nuclear 
segmentation.*

**DeepLIIF** is deployed as a free publicly available cloud-native platform (https://deepliif.org) with Bioformats (more than 150 input formats supported) and MLOps pipeline. We also release **DeepLIIF** implementations for single/multi-GPU training, Torchserve/Dask+Torchscript deployment, and auto-scaling via Pulumi (1000s of concurrent connections supported); details can be found in our [documentation](https://nadeemlab.github.io/DeepLIIF/). **DeepLIIF** can be run locally (GPU required) by [pip installing the package](https://github.com/nadeemlab/DeepLIIF/edit/main/README.md#installing-deepliif) and using the deepliif CLI command. **DeepLIIF** can be used remotely (no GPU required) through the https://deepliif.org website, calling the [cloud API via Python](https://github.com/nadeemlab/DeepLIIF/edit/main/README.md#cloud-deployment), or via the [ImageJ/Fiji plugin](https://github.com/nadeemlab/DeepLIIF/edit/main/README.md#imagej-plugin); details for the free cloud-native platform can be found in our [CVPR'22 paper](https://arxiv.org/pdf/2204.04494.pdf).

© This code is made available for non-commercial academic purposes.

![overview_image](./images/overview.png)*Overview of DeepLIIF pipeline and sample input IHCs (different 
brown/DAB markers -- BCL2, BCL6, CD10, CD3/CD8, Ki67) with corresponding DeepLIIF-generated hematoxylin/mpIF modalities 
and classified (positive (red) and negative (blue) cell) segmentation masks. (a) Overview of DeepLIIF. Given an IHC 
input, our multitask deep learning framework simultaneously infers corresponding Hematoxylin channel, mpIF DAPI, mpIF 
protein expression (Ki67, CD3, CD8, etc.), and the positive/negative protein cell segmentation, baking explainability 
and interpretability into the model itself rather than relying on coarse activation/attention maps. In the segmentation 
mask, the red cells denote cells with positive protein expression (brown/DAB cells in the input IHC), whereas blue cells 
represent negative cells (blue cells in the input IHC). (b) Example DeepLIIF-generated hematoxylin/mpIF modalities and 
segmentation masks for different IHC markers. DeepLIIF, trained on clean IHC Ki67 nuclear marker images, can generalize 
to noisier as well as other IHC nuclear/cytoplasmic marker images.*

## Prerequisites
1. Python 3.8
2. Docker

## Installing `deepliif`

DeepLIIF can be `pip` installed:
```shell
$ conda create --name deepliif_env python=3.8
$ conda activate deepliif_env
(deepliif_env) $ conda install -c conda-forge openjdk
(deepliif_env) $ pip install deepliif
```

The package is composed of two parts:
1. A library that implements the core functions used to train and test DeepLIIF models. 
2. A CLI to run common batch operations including training, batch testing and Torchscipt models serialization.

You can list all available commands:

```
(venv) $ deepliif --help
Usage: deepliif [OPTIONS] COMMAND [ARGS]...

Options:
  --help  Show this message and exit.

Commands:
  prepare-testing-data   Preparing data for testing
  serialize              Serialize DeepLIIF models using Torchscript
  test                   Test trained models
  train                  General-purpose training script for multi-task...
```

## Training Dataset
For training, all image sets must be 512x512 and combined together in 3072x512 images (six images of size 512x512 stitched
together horizontally).
The data need to be arranged in the following order:
```
XXX_Dataset 
    ├── train
    └── val
```
We have provided a simple function in the CLI for preparing data for training.

* **To prepare data for training**, you need to have the image dataset for each image (including IHC, Hematoxylin Channel, mpIF DAPI, mpIF Lap2, mpIF marker, and segmentation mask) in the input directory.
Each of the six images for a single image set must have the same naming format, with only the name of the label for the type of image differing between them.  The label names must be, respectively: IHC, Hematoxylin, DAPI, Lap2, Marker, Seg.
The command takes the address of the directory containing image set data and the address of the output dataset directory.
It first creates the train and validation directories inside the given output dataset directory.
It then reads all of the images in the input directory and saves the combined image in the train or validation directory, based on the given `validation_ratio`.
```
deepliif prepare-training-data --input-dir /path/to/input/images
                               --output-dir /path/to/output/images
                               --validation-ratio 0.2
```

## Training
To train a model:
```
deepliif train --dataroot /path/to/input/images 
                --name Model_Name 
                --modalities-no number_of_modalities_to_be_generated
```
or
```
python train.py --dataroot /path/to/input/images 
                --name Model_Name 
                --modalities_no number_of_modalities_to_be_generated
```

* To view training losses and results, open the URL http://localhost:8097. For cloud servers replace localhost with your IP.
* Epoch-wise intermediate training results are in `DeepLIIF/checkpoints/Model_Name/web/index.html`.
* Trained models will be by default be saved in `DeepLIIF/checkpoints/Model_Name`.
* Training datasets can be downloaded [here](https://zenodo.org/record/4751737#.YKRTS0NKhH4).

**DP**: To train a model you can use DP. DP is single-process. It means that **all the GPUs you want to use must be on the same machine** so that they can be included in the same process - you cannot distribute the training across multiple GPU machines, unless you write your own code to handle inter-node (node = machine) communication.
To split and manage the workload for multiple GPUs within the same process, DP uses multi-threading. 
You can find more information on DP [here](https://github.com/nadeemlab/DeepLIIF/blob/main/Multi-GPU%20Training.md).

To train a model with DP (Example with 2 GPUs (on 1 machine)):
```
deepliif train --dataroot <data_dir> --batch-size 6 --gpu-ids 0 --gpu-ids 1
```
Note that `batch-size` is defined per process. Since DP is a single-process method, the `batch-size` you set is the **effective** batch size.

**DDP**: To train a model you can use DDP. DDP usually spawns multiple processes. 
**DeepLIIF's code follows the PyTorch recommendation to spawn 1 process per GPU** ([doc](https://github.com/pytorch/examples/blob/master/distributed/ddp/README.md#application-process-topologies)). If you want to assign multiple GPUs to each process, you will need to make modifications to DeepLIIF's code (see [doc](https://pytorch.org/tutorials/intermediate/ddp_tutorial.html#combine-ddp-with-model-parallelism)).
Despite all the benefits of DDP, one drawback is the extra GPU memory needed for dedicated CUDA buffer for communication. See a short discussion [here](https://discuss.pytorch.org/t/do-dataparallel-and-distributeddataparallel-affect-the-batch-size-and-gpu-memory-consumption/97194/2). In the context of DeepLIIF, this means that there might be situations where you could use a *bigger batch size with DP* as compared to DDP, which may actually train faster than using DDP with a smaller batch size.
You can find more information on DDP [here](https://github.com/nadeemlab/DeepLIIF/blob/main/Multi-GPU%20Training.md).

To launch training using DDP on a local machine, use `deepliif trainlaunch`. Example with 2 GPUs (on 1 machine):
```
deepliif trainlaunch --dataroot <data_dir> --batch-size 3 --gpu-ids 0 --gpu-ids 1 --use-torchrun "--nproc_per_node 2"
```
Note that
1. `batch-size` is defined per process. Since DDP is a single-process method, the `batch-size` you set is the batch size for each process, and the **effective** batch size will be `batch-size` multiplied by the number of processes you started. In the above example, it will be 3 * 2 = 6.
2. You still need to provide **all GPU ids to use** to the training command. Internally, in each process DeepLIIF picks the device using `gpu_ids[local_rank]`. If you provide `--gpu-ids 2 --gpu-ids 3`, the process with local rank 0 will use gpu id 2 and that with local rank 1 will use gpu id 3. 
3. `-t 3 --log_dir <log_dir>` is not required, but is a useful setting in `torchrun` that saves the log from each process to your target log directory. For example:
```
deepliif trainlaunch --dataroot <data_dir> --batch-size 3 --gpu-ids 0 --gpu-ids 1 --use-torchrun "-t 3 --log_dir <log_dir> --nproc_per_node 2"
```
4. If your PyTorch is older than 1.10, DeepLIIF calls `torch.distributed.launch` in the backend. Otherwise, DeepLIIF calls `torchrun`.

## Serialize Model
The installed `deepliif` uses Dask to perform inference on the input IHC images.
Before running the `test` command, the model files must be serialized using Torchscript.
To serialize the model files:
```
deepliif serialize --models-dir /path/to/input/model/files
                   --output-dir /path/to/output/model/files
```
* By default, the model files are expected to be located in `DeepLIIF/model-server/DeepLIIF_Latest_Model`.
* By default, the serialized files will be saved to the same directory as the input model files.

## Testing
To test the model:
```
deepliif test --input-dir /path/to/input/images 
              --output-dir /path/to/output/images 
<<<<<<< HEAD
              --tile-size size_of_the_tile
              --model-dir /path/to/the/model/files
=======
              --model-dir path/to/the/serialized/model
              --tile-size 512
>>>>>>> cc4deffc
```
or
```
python test.py --dataroot /path/to/input/images 
               --name Model_Name  
               --tile-size size_of_the_tile
               --model_dir /path/to/the/model/files
```
* The latest version of the pretrained models can be downloaded [here](https://zenodo.org/record/4751737#.YKRTS0NKhH4).
* Before running test on images, the model files must be serialized as described above.
* The serialized model files are expected to be located in `DeepLIIF/model-server/DeepLIIF_Latest_Model`.
* The test results will be saved to the specified output directory, which defaults to the input directory.
* The default tile size is 512.
* Testing datasets can be downloaded [here](https://zenodo.org/record/4751737#.YKRTS0NKhH4).

**Whole Slide Image (WSI) Inference:**  
For translation and segmentation of whole slide images, 
you can simply use the same test command 
giving path to the directory containing your whole slide images as the input-dir.
DeepLIIF automatically reads the WSI region by region, 
and translate and segment each region separately and stitches the regions 
to create the translation and segmentation for whole slide image, 
then saves all masks in the format of ome.tiff in the given output-dir. 
Based on the available GPU resources, the region-size can be changed.
```
deepliif test --input-dir /path/to/input/images 
              --output-dir /path/to/output/images 
              --model-dir path/to/the/serialized/model
              --tile-size 512
              --region-size 20000
```

If you prefer, it is possible to run the models using Torchserve.
Please see [the documentation](https://nadeemlab.github.io/DeepLIIF/deployment/#deploying-deepliif-with-torchserve)
on how to deploy the model with Torchserve and for an example of how to run the inference.

## Docker
We provide a Dockerfile that can be used to run the DeepLIIF models inside a container.
First, you need to install the [Docker Engine](https://docs.docker.com/engine/install/ubuntu/).
After installing the Docker, you need to follow these steps:
* Download the pretrained model and place them in DeepLIIF/checkpoints/DeepLIIF_Latest_Model.
* Change XXX of the **WORKDIR** line in the **DockerFile** to the directory containing the DeepLIIF project. 
* To create a docker image from the docker file:
```
docker build -t cuda/deepliif .
```
The image is then used as a base. You can copy and use it to run an application. The application needs an isolated 
environment in which to run, referred to as a container.
* To create and run a container:
```
 docker run -it -v `pwd`:`pwd` -w `pwd` cuda/deepliif deepliif test --input-dir Sample_Large_Tissues
```
When you run a container from the image, the `deepliif` CLI will be available.
You can easily run any CLI command in the activated environment and copy the results from the docker container to the host.

## ImageJ Plugin
If you don't have access to GPU or appropriate hardware and just want to use ImageJ to run inference, we have also created an [ImageJ plugin](https://github.com/nadeemlab/DeepLIIF/tree/main/ImageJ_Plugin) for your convenience.

![DeepLIIF ImageJ Demo](images/deepliif-imagej-demo.gif)

The plugin also supports submitting multiple ROIs at once:

![DeepLIIF ImageJ ROI Demo](images/deepliif-imagej-roi-demo.gif)

## Cloud Deployment
If you don't have access to GPU or appropriate hardware and don't want to install ImageJ, we have also created a [cloud-native DeepLIIF deployment](https://deepliif.org) with a user-friendly interface to upload images, visualize, interact, and download the final results.

![DeepLIIF Website Demo](images/deepliif-website-demo-03.gif)

DeepLIIF can also be accessed programmatically through an endpoint by posting a multipart-encoded request
containing the original image file:

```
POST /api/infer

Parameters

img (required)
file: image to run the models on

resolution
string: resolution used to scan the slide (10x, 20x, 40x), defaults to 20x 

pil
boolean: if true, use PIL.Image.open() to load the image, instead of python-bioformats

slim
boolean: if true, return only the segmentation result image
```

For example, in Python:

```python
import os
import json
import base64
from io import BytesIO

import requests
from PIL import Image

# Use the sample images from the main DeepLIIF repo
images_dir = './Sample_Large_Tissues'
filename = 'ROI_1.png'

res = requests.post(
    url='https://deepliif.org/api/infer',
    files={
        'img': open(f'{images_dir}/{filename}', 'rb')
    },
    # optional param that can be 10x, 20x (default) or 40x
    params={
        'resolution': '20x'
    }
)

data = res.json()

def b64_to_pil(b):
    return Image.open(BytesIO(base64.b64decode(b.encode())))

for name, img in data['images'].items():
    output_filepath = f'{images_dir}/{os.path.splitext(filename)[0]}_{name}.png'
    with open(output_filepath, 'wb') as f:
        b64_to_pil(img).save(f, format='PNG')

print(json.dumps(data['scoring'], indent=2))
```

## Synthetic Data Generation
The first version of DeepLIIF model suffered from its inability to separate IHC positive cells in some large clusters,
resulting from the absence of clustered positive cells in our training data. To infuse more information about the
clustered positive cells into our model, we present a novel approach for the synthetic generation of IHC images using
co-registered data. 
We design a GAN-based model that receives the Hematoxylin channel, the mpIF DAPI image, and the segmentation mask and
generates the corresponding IHC image. The model converts the Hematoxylin channel to gray-scale to infer more helpful
information such as the texture and discard unnecessary information such as color. The Hematoxylin image guides the
network to synthesize the background of the IHC image by preserving the shape and texture of the cells and artifacts in
the background. The DAPI image assists the network in identifying the location, shape, and texture of the cells to
better isolate the cells from the background. The segmentation mask helps the network specify the color of cells based 
on the type of the cell (positive cell: a brown hue, negative: a blue hue).

In the next step, we generate synthetic IHC images with more clustered positive cells. To do so, we change the 
segmentation mask by choosing a percentage of random negative cells in the segmentation mask (called as Neg-to-Pos) and 
converting them into positive cells. Some samples of the synthesized IHC images along with the original IHC image are 
shown below.

![IHC_Gen_image](docs/training/images/IHC_Gen.jpg)*Overview of synthetic IHC image generation. (a) A training sample 
of the IHC-generator model. (b) Some samples of synthesized IHC images using the trained IHC-Generator model. The 
Neg-to-Pos shows the percentage of the negative cells in the segmentation mask converted to positive cells.*

We created a new dataset using the original IHC images and synthetic IHC images. We synthesize each image in the dataset 
two times by setting the Neg-to-Pos parameter to %50 and %70. We re-trained our network with the new dataset. You can 
find the new trained model [here](https://zenodo.org/record/4751737/files/DeepLIIF_Latest_Model.zip?download=1).

## Registration
To register the de novo stained mpIF and IHC images, you can use the registration framework in the 'Registration' 
directory. Please refer to the README file provided in the same directory for more details.

## Contributing Training Data
To train DeepLIIF, we used a dataset of lung and bladder tissues containing IHC, hematoxylin, mpIF DAPI, mpIF Lap2, and 
mpIF Ki67 of the same tissue scanned using ZEISS Axioscan. These images were scaled and co-registered with the fixed IHC 
images using affine transformations, resulting in 1264 co-registered sets of IHC and corresponding multiplex images of 
size 512x512. We randomly selected 575 sets for training, 91 sets for validation, and 598 sets for testing the model. 
We also randomly selected and manually segmented 41 images of size 640x640 from recently released [BCDataset](https://sites.google.com/view/bcdataset) 
which contains Ki67 stained sections of breast carcinoma with Ki67+ and Ki67- cell centroid annotations (for cell 
detection rather than cell instance segmentation task). We split these tiles into 164 images of size 512x512; the test 
set varies widely in the density of tumor cells and the Ki67 index. You can find this dataset [here](https://zenodo.org/record/4751737#.YKRTS0NKhH4).

We are also creating a self-configurable version of DeepLIIF which will take as input any co-registered H&E/IHC and 
multiplex images and produce the optimal output. If you are generating or have generated H&E/IHC and multiplex staining 
for the same slide (de novo staining) and would like to contribute that data for DeepLIIF, we can perform 
co-registration, whole-cell multiplex segmentation via [ImPartial](https://github.com/nadeemlab/ImPartial), train the 
DeepLIIF model and release back to the community with full credit to the contributors.

## Support
Please use the [Image.sc Forum](https://forum.image.sc/tag/deepliif) for discussion and questions related to DeepLIIF.

Bugs can be reported in the [GitHub Issues](https://github.com/nadeemlab/DeepLIIF/issues) tab.

## License
© [Nadeem Lab](https://nadeemlab.org/) - DeepLIIF code is distributed under **Apache 2.0 with Commons Clause** license, 
and is available for non-commercial academic purposes. 

## Acknowledgments
* This code is inspired by [CycleGAN and pix2pix in PyTorch](https://github.com/junyanz/pytorch-CycleGAN-and-pix2pix).

## Reference
If you find our work useful in your research or if you use parts of this code, please cite our paper:
```
@article{ghahremani2022deep,
  title={Deep learning-inferred multiplex immunofluorescence for immunohistochemical image quantification},
  author={Ghahremani, Parmida and Li, Yanyun and Kaufman, Arie and Vanguri, Rami and Greenwald, Noah and Angelo, Michael and Hollmann, Travis J and Nadeem, Saad},
  journal={Nature Machine Intelligence},
  volume={4},
  number={4},
  pages={401--412},
  year={2022},
  publisher={Nature Publishing Group}
}

@article{ghahremani2022deepliifui,
  title={DeepLIIF: An Online Platform for Quantification of Clinical Pathology Slides},
  author={Ghahremani, Parmida and Marino, Joseph and Dodds, Ricardo and Nadeem, Saad},
  journal={Proceedings of the IEEE/CVF Conference on Computer Vision and Pattern Recognition (CVPR)},
  pages={21399--21405},
  year={2022}
}

```<|MERGE_RESOLUTION|>--- conflicted
+++ resolved
@@ -172,13 +172,8 @@
 ```
 deepliif test --input-dir /path/to/input/images 
               --output-dir /path/to/output/images 
-<<<<<<< HEAD
               --tile-size size_of_the_tile
               --model-dir /path/to/the/model/files
-=======
-              --model-dir path/to/the/serialized/model
-              --tile-size 512
->>>>>>> cc4deffc
 ```
 or
 ```
