import torch
import torch.nn as nn
from torch.nn import init
import functools
from torch.optim import lr_scheduler
import os


###############################################################################
# Helper Functions
###############################################################################
from deepliif.util import util


class Identity(nn.Module):
    def forward(self, x):
        return x


def get_norm_layer(norm_type='instance'):
    """Return a normalization layer

    Parameters:
        norm_type (str) -- the name of the normalization layer: batch | instance | none

    For BatchNorm, we use learnable affine parameters and track running statistics (mean/stddev).
    For InstanceNorm, we do not use learnable affine parameters. We do not track running statistics.
    """
    if norm_type == 'batch':
        norm_layer = functools.partial(nn.BatchNorm2d, affine=True, track_running_stats=True)
    elif norm_type == 'instance':
        norm_layer = functools.partial(nn.InstanceNorm2d, affine=False, track_running_stats=False)
    elif norm_type == 'none':
        def norm_layer(x): return Identity()
    else:
        raise NotImplementedError('normalization layer [%s] is not found' % norm_type)
    return norm_layer


def get_scheduler(optimizer, lr_policy, epoch_count, n_epochs, n_epochs_decay, lr_decay_iters):
    """Return a learning rate scheduler

    Parameters:
        optimizer          -- the optimizer of the network
        opt (option class) -- stores all the experiment flags; needs to be a subclass of BaseOptions．　
                              lr_policy is the name of learning rate policy: linear | step | plateau | cosine

    For 'linear', we keep the same learning rate for the first <n_epochs> epochs
    and linearly decay the rate to zero over the next <n_epochs_decay> epochs.
    For other schedulers (step, plateau, and cosine), we use the default PyTorch schedulers.
    See https://pytorch.org/docs/stable/optim.html for more details.
    """
    if lr_policy == 'linear':
        def lambda_rule(epoch):
            lr_l = 1.0 - max(0, epoch + epoch_count - n_epochs) / float(n_epochs_decay + 1)
            return lr_l
        scheduler = lr_scheduler.LambdaLR(optimizer, lr_lambda=lambda_rule)
    elif lr_policy == 'step':
        scheduler = lr_scheduler.StepLR(optimizer, step_size=lr_decay_iters, gamma=0.1)
    elif lr_policy == 'plateau':
        scheduler = lr_scheduler.ReduceLROnPlateau(optimizer, mode='min', factor=0.2, threshold=0.01, patience=5)
    elif lr_policy == 'cosine':
        scheduler = lr_scheduler.CosineAnnealingLR(optimizer, T_max=n_epochs, eta_min=0)
    else:
        return NotImplementedError('learning rate policy [%s] is not implemented', lr_policy)
    return scheduler


def init_weights(net, init_type='normal', init_gain=0.02):
    """Initialize network weights.

    Parameters:
        net (network)   -- network to be initialized
        init_type (str) -- the name of an initialization method: normal | xavier | kaiming | orthogonal
        init_gain (float)    -- scaling factor for normal, xavier and orthogonal.

    We use 'normal' in the original pix2pix and CycleGAN paper. But xavier and kaiming might
    work better for some applications. Feel free to try yourself.
    """
    def init_func(m):  # define the initialization function
        classname = m.__class__.__name__
        if hasattr(m, 'weight') and (classname.find('Conv') != -1 or classname.find('Linear') != -1):
            if init_type == 'normal':
                init.normal_(m.weight.data, 0.0, init_gain)
            elif init_type == 'xavier':
                init.xavier_normal_(m.weight.data, gain=init_gain)
            elif init_type == 'kaiming':
                init.kaiming_normal_(m.weight.data, a=0, mode='fan_in')
            elif init_type == 'orthogonal':
                init.orthogonal_(m.weight.data, gain=init_gain)
            else:
                raise NotImplementedError('initialization method [%s] is not implemented' % init_type)
            if hasattr(m, 'bias') and m.bias is not None:
                init.constant_(m.bias.data, 0.0)
        elif classname.find('BatchNorm2d') != -1:  # BatchNorm Layer's weight is not a matrix; only normal distribution applies.
            init.normal_(m.weight.data, 1.0, init_gain)
            init.constant_(m.bias.data, 0.0)

    print('initialize network with %s' % init_type)
    net.apply(init_func)  # apply the initialization function <init_func>


def init_net(net, init_type='normal', init_gain=0.02, gpu_ids=[]):
    """Initialize a network: 1. register CPU/GPU device (with multi-GPU support); 2. initialize the network weights
    Parameters:
        net (network)      -- the network to be initialized
        init_type (str)    -- the name of an initialization method: normal | xavier | kaiming | orthogonal
        gain (float)       -- scaling factor for normal, xavier and orthogonal.
        gpu_ids (int list) -- which GPUs the network runs on: e.g., 0,1,2

    Return an initialized network.
    """
    if len(gpu_ids) > 0:
        assert(torch.cuda.is_available())
        net.to(gpu_ids[0])
        if os.getenv('LOCAL_RANK') is not None or os.getenv('RANK') is not None:
            # net = torch.nn.SyncBatchNorm.convert_sync_batchnorm(net)
            # broadcast_buffers=False: https://github.com/pytorch/pytorch/issues/22095#issuecomment-505099500
            net = torch.nn.parallel.DistributedDataParallel(net,broadcast_buffers=False)
        else:
            net = torch.nn.DataParallel(net, gpu_ids)
            
    init_weights(net, init_type, init_gain=init_gain)
    return net


def define_G(input_nc, output_nc, ngf, netG, norm='batch', use_dropout=False, init_type='normal', init_gain=0.02, padding_type='reflect', gpu_ids=[]):
    """Create a generator

    Parameters:
        input_nc (int) -- the number of channels in input images
        output_nc (int) -- the number of channels in output images
        ngf (int) -- the number of filters in the last conv layer
        netG (str) -- the architecture's name: resnet_9blocks | resnet_6blocks | unet_256 | unet_128
        norm (str) -- the name of normalization layers used in the network: batch | instance | none
        use_dropout (bool) -- if use dropout layers.
        init_type (str)    -- the name of our initialization method.
        init_gain (float)  -- scaling factor for normal, xavier and orthogonal.
        gpu_ids (int list) -- which GPUs the network runs on: e.g., 0,1,2

    Returns a generator

    Our current implementation provides two types of generators:
        U-Net: [unet_128] (for 128x128 input images) and [unet_256] (for 256x256 input images)
        The original U-Net paper: https://arxiv.org/abs/1505.04597

        Resnet-based generator: [resnet_6blocks] (with 6 Resnet blocks) and [resnet_9blocks] (with 9 Resnet blocks)
        Resnet-based generator consists of several Resnet blocks between a few downsampling/upsampling operations.
        We adapt Torch code from Justin Johnson's neural style transfer project (https://github.com/jcjohnson/fast-neural-style).


    The generator has been initialized by <init_net>. It uses RELU for non-linearity.
    """
    net = None
    norm_layer = get_norm_layer(norm_type=norm)
    nn.Conv1d
    if netG == 'resnet_9blocks':
        net = ResnetGenerator(input_nc, output_nc, ngf, norm_layer=norm_layer, use_dropout=use_dropout, n_blocks=9, padding_type=padding_type)
    elif netG == 'resnet_6blocks':
        net = ResnetGenerator(input_nc, output_nc, ngf, norm_layer=norm_layer, use_dropout=use_dropout, n_blocks=6, padding_type=padding_type)
    elif netG == 'unet_128':
        net = UnetGenerator(input_nc, output_nc, 7, ngf, norm_layer=norm_layer, use_dropout=use_dropout)
    elif netG == 'unet_256':
        net = UnetGenerator(input_nc, output_nc, 8, ngf, norm_layer=norm_layer, use_dropout=use_dropout)
    elif netG == 'unet_512':
        net = UnetGenerator(input_nc, output_nc, 9, ngf, norm_layer=norm_layer, use_dropout=use_dropout)
    else:
        raise NotImplementedError('Generator model name [%s] is not recognized' % netG)
    return init_net(net, init_type, init_gain, gpu_ids)


def define_D(input_nc, ndf, netD, n_layers_D=3, norm='batch', init_type='normal', init_gain=0.02, gpu_ids=[]):
    """Create a discriminator

    Parameters:
        input_nc (int)     -- the number of channels in input images
        ndf (int)          -- the number of filters in the first conv layer
        netD (str)         -- the architecture's name: basic | n_layers | pixel
        n_layers_D (int)   -- the number of conv layers in the discriminator; effective when netD=='n_layers'
        norm (str)         -- the type of normalization layers used in the network.
        init_type (str)    -- the name of the initialization method.
        init_gain (float)  -- scaling factor for normal, xavier and orthogonal.
        gpu_ids (int list) -- which GPUs the network runs on: e.g., 0,1,2

    Returns a discriminator

    Our current implementation provides three types of discriminators:
        [basic]: 'PatchGAN' classifier described in the original pix2pix paper.
        It can classify whether 70×70 overlapping patches are real or fake.
        Such a patch-level discriminator architecture has fewer parameters
        than a full-image discriminator and can work on arbitrarily-sized images
        in a fully convolutional fashion.

        [n_layers]: With this mode, you can specify the number of conv layers in the discriminator
        with the parameter <n_layers_D> (default=3 as used in [basic] (PatchGAN).)

        [pixel]: 1x1 PixelGAN discriminator can classify whether a pixel is real or not.
        It encourages greater color diversity but has no effect on spatial statistics.

    The discriminator has been initialized by <init_net>. It uses Leakly RELU for non-linearity.
    """
    net = None
    norm_layer = get_norm_layer(norm_type=norm)

    if netD == 'basic':  # default PatchGAN classifier
        net = NLayerDiscriminator(input_nc, ndf, n_layers=3, norm_layer=norm_layer)
    elif netD == 'n_layers':  # more options
        net = NLayerDiscriminator(input_nc, ndf, n_layers_D, norm_layer=norm_layer)
    elif netD == 'pixel':     # classify if each pixel is real or fake
        net = PixelDiscriminator(input_nc, ndf, norm_layer=norm_layer)
    else:
        raise NotImplementedError('Discriminator model name [%s] is not recognized' % netD)
    return init_net(net, init_type, init_gain, gpu_ids)


##############################################################################
# Classes
##############################################################################
class GANLoss(nn.Module):
    """Define different GAN objectives.

    The GANLoss class abstracts away the need to create the target label tensor
    that has the same size as the input.
    """

    def __init__(self, gan_mode, target_real_label=1.0, target_fake_label=0.0):
        """ Initialize the GANLoss class.

        Parameters:
            gan_mode (str) - - the type of GAN objective. It currently supports vanilla, lsgan, and wgangp.
            target_real_label (bool) - - label for a real image
            target_fake_label (bool) - - label of a fake image

        Note: Do not use sigmoid as the last layer of Discriminator.
        LSGAN needs no sigmoid. vanilla GANs will handle it with BCEWithLogitsLoss.
        """
        super(GANLoss, self).__init__()
        self.register_buffer('real_label', torch.tensor(target_real_label))
        self.register_buffer('fake_label', torch.tensor(target_fake_label))
        self.gan_mode = gan_mode
        if gan_mode == 'lsgan':
            self.loss = nn.MSELoss()
        elif gan_mode == 'vanilla':
            self.loss = nn.BCEWithLogitsLoss()
        elif gan_mode in ['wgangp']:
            self.loss = None
        else:
            raise NotImplementedError('gan mode %s not implemented' % gan_mode)

    def get_target_tensor(self, prediction, target_is_real):
        """Create label tensors with the same size as the input.

        Parameters:
            prediction (tensor) - - tpyically the prediction from a discriminator
            target_is_real (bool) - - if the ground truth label is for real images or fake images

        Returns:
            A label tensor filled with ground truth label, and with the size of the input
        """

        if target_is_real:
            target_tensor = self.real_label
        else:
            target_tensor = self.fake_label
        return target_tensor.expand_as(prediction)

    def __call__(self, prediction, target_is_real):
        """Calculate loss given Discriminator's output and grount truth labels.

        Parameters:
            prediction (tensor) - - tpyically the prediction output from a discriminator
            target_is_real (bool) - - if the ground truth label is for real images or fake images

        Returns:
            the calculated loss.
        """
        if self.gan_mode in ['lsgan', 'vanilla']:
            target_tensor = self.get_target_tensor(prediction, target_is_real)
            loss = self.loss(prediction, target_tensor)
        elif self.gan_mode == 'wgangp':
            if target_is_real:
                loss = -prediction.mean()
            else:
                loss = prediction.mean()
        return loss


def cal_gradient_penalty(netD, real_data, fake_data, device, type='mixed', constant=1.0, lambda_gp=10.0):
    """Calculate the gradient penalty loss, used in WGAN-GP paper https://arxiv.org/abs/1704.00028

    Arguments:
        netD (network)              -- discriminator network
        real_data (tensor array)    -- real images
        fake_data (tensor array)    -- generated images from the generator
        device (str)                -- GPU / CPU: from torch.device('cuda:{}'.format(self.gpu_ids[0])) if self.gpu_ids else torch.device('cpu')
        type (str)                  -- if we mix real and fake data or not [real | fake | mixed].
        constant (float)            -- the constant used in formula ( | |gradient||_2 - constant)^2
        lambda_gp (float)           -- weight for this loss

    Returns the gradient penalty loss
    """
    if lambda_gp > 0.0:
        if type == 'real':   # either use real images, fake images, or a linear interpolation of two.
            interpolatesv = real_data
        elif type == 'fake':
            interpolatesv = fake_data
        elif type == 'mixed':
            alpha = torch.rand(real_data.shape[0], 1, device=device)
            alpha = alpha.expand(real_data.shape[0], real_data.nelement() // real_data.shape[0]).contiguous().view(*real_data.shape)
            interpolatesv = alpha * real_data + ((1 - alpha) * fake_data)
        else:
            raise NotImplementedError('{} not implemented'.format(type))
        interpolatesv.requires_grad_(True)
        disc_interpolates = netD(interpolatesv)
        gradients = torch.autograd.grad(outputs=disc_interpolates, inputs=interpolatesv,
                                        grad_outputs=torch.ones(disc_interpolates.size()).to(device),
                                        create_graph=True, retain_graph=True, only_inputs=True)
        gradients = gradients[0].view(real_data.size(0), -1)  # flat the data
        gradient_penalty = (((gradients + 1e-16).norm(2, dim=1) - constant) ** 2).mean() * lambda_gp        # added eps
        return gradient_penalty, gradients
    else:
        return 0.0, None


class ResnetGenerator(nn.Module):
    """Resnet-based generator that consists of Resnet blocks between a few downsampling/upsampling operations.

    We adapt Torch code and idea from Justin Johnson's neural style transfer project(https://github.com/jcjohnson/fast-neural-style)
    """

    def __init__(self, input_nc, output_nc, ngf=64, norm_layer=nn.BatchNorm2d, use_dropout=False, n_blocks=6, padding_type='zero'):
        """Construct a Resnet-based generator

        Parameters:
            input_nc (int)      -- the number of channels in input images
            output_nc (int)     -- the number of channels in output images
            ngf (int)           -- the number of filters in the last conv layer
            norm_layer          -- normalization layer
            use_dropout (bool)  -- if use dropout layers
            n_blocks (int)      -- the number of ResNet blocks
            padding_type (str)  -- the name of padding layer in conv layers: reflect | replicate | zero
        """
        assert(n_blocks >= 0)
        super(ResnetGenerator, self).__init__()
        if type(norm_layer) == functools.partial:
            use_bias = norm_layer.func == nn.InstanceNorm2d
        else:
            use_bias = norm_layer == nn.InstanceNorm2d

<<<<<<< HEAD
        model = [nn.ZeroPad2d(3) if os.environ['DEEPLIIF_SEED'] != 'None' else nn.ReflectionPad2d(3),
=======
        if padding_type == 'reflect':
            model = [nn.ReflectionPad2d(3),
                 nn.Conv2d(input_nc, ngf, kernel_size=7, padding=0, bias=use_bias),
                 norm_layer(ngf),
                 nn.ReLU(True)]
        else:
            model = [nn.ZeroPad2d(3),
>>>>>>> 174ead04
                 nn.Conv2d(input_nc, ngf, kernel_size=7, padding=0, bias=use_bias),
                 norm_layer(ngf),
                 nn.ReLU(True)]

        n_downsampling = 2
        for i in range(n_downsampling):  # add downsampling layers
            mult = 2 ** i
            model += [nn.Conv2d(ngf * mult, ngf * mult * 2, kernel_size=3, stride=2, padding=1, bias=use_bias),
                      norm_layer(ngf * mult * 2),
                      nn.ReLU(True)]

        mult = 2 ** n_downsampling
        for i in range(n_blocks):       # add ResNet blocks

            model += [ResnetBlock(ngf * mult, padding_type=padding_type, norm_layer=norm_layer, use_dropout=use_dropout, use_bias=use_bias)]

        for i in range(n_downsampling):  # add upsampling layers
            mult = 2 ** (n_downsampling - i)
            model += [nn.ConvTranspose2d(ngf * mult, int(ngf * mult / 2),
                                         kernel_size=3, stride=2,
                                         padding=1, output_padding=1,
                                         bias=use_bias),
                      norm_layer(int(ngf * mult / 2)),
                      nn.ReLU(True)]

<<<<<<< HEAD
        model += [nn.ZeroPad2d(3) if os.environ['DEEPLIIF_SEED'] != 'None' else nn.ReflectionPad2d(3)]
=======
        if padding_type == 'reflect':
            model += [nn.ReflectionPad2d(3)]
        else:
            model += [nn.ZeroPad2d(3)]

>>>>>>> 174ead04
        model += [nn.Conv2d(ngf, output_nc, kernel_size=7, padding=0)]
        model += [nn.Tanh()]

        self.model = nn.Sequential(*model)

    def forward(self, input):
        """Standard forward"""
        return self.model(input)


class ResnetBlock(nn.Module):
    """Define a Resnet block"""

    def __init__(self, dim, padding_type, norm_layer, use_dropout, use_bias):
        """Initialize the Resnet block

        A resnet block is a conv block with skip connections
        We construct a conv block with build_conv_block function,
        and implement skip connections in <forward> function.
        Original Resnet paper: https://arxiv.org/pdf/1512.03385.pdf
        """
        super(ResnetBlock, self).__init__()
        self.conv_block = self.build_conv_block(dim, padding_type, norm_layer, use_dropout, use_bias)

    def build_conv_block(self, dim, padding_type, norm_layer, use_dropout, use_bias):
        """Construct a convolutional block.

        Parameters:
            dim (int)           -- the number of channels in the conv layer.
            padding_type (str)  -- the name of padding layer: reflect | replicate | zero
            norm_layer          -- normalization layer
            use_dropout (bool)  -- if use dropout layers.
            use_bias (bool)     -- if the conv layer uses bias or not

        Returns a conv block (with a conv layer, a normalization layer, and a non-linearity layer (ReLU))
        """
        conv_block = []
        p = 0
        if padding_type == 'reflect':
            conv_block += [nn.ReflectionPad2d(1)]
        elif padding_type == 'replicate':
            conv_block += [nn.ReplicationPad2d(1)]
        elif padding_type == 'zero':
            p = 1
        else:
            raise NotImplementedError('padding [%s] is not implemented' % padding_type)

        conv_block += [nn.Conv2d(dim, dim, kernel_size=3, padding=p, bias=use_bias), norm_layer(dim), nn.ReLU(True)]
        if use_dropout:
            conv_block += [nn.Dropout(0.5)]

        p = 0
        if padding_type == 'reflect':
            conv_block += [nn.ReflectionPad2d(1)]
        elif padding_type == 'replicate':
            conv_block += [nn.ReplicationPad2d(1)]
        elif padding_type == 'zero':
            p = 1
        else:
            raise NotImplementedError('padding [%s] is not implemented' % padding_type)
        conv_block += [nn.Conv2d(dim, dim, kernel_size=3, padding=p, bias=use_bias), norm_layer(dim)]

        return nn.Sequential(*conv_block)

    def forward(self, x):
        """Forward function (with skip connections)"""
        out = x + self.conv_block(x)  # add skip connections
        return out


class UnetGenerator(nn.Module):
    """Create a Unet-based generator"""

    def __init__(self, input_nc, output_nc, num_downs, ngf=64, norm_layer=nn.BatchNorm2d, use_dropout=False):
        """Construct a Unet generator
        Parameters:
            input_nc (int)  -- the number of channels in input images
            output_nc (int) -- the number of channels in output images
            num_downs (int) -- the number of downsamplings in UNet. For example, # if |num_downs| == 7,
                                image of size 128x128 will become of size 1x1 # at the bottleneck
            ngf (int)       -- the number of filters in the last conv layer
            norm_layer      -- normalization layer

        We construct the U-Net from the innermost layer to the outermost layer.
        It is a recursive process.
        """
        super(UnetGenerator, self).__init__()
        # construct unet structure
        unet_block = UnetSkipConnectionBlock(ngf * 8, ngf * 8, input_nc=None, submodule=None, norm_layer=norm_layer, innermost=True)  # add the innermost layer
        for i in range(num_downs - 5):          # add intermediate layers with ngf * 8 filters
            unet_block = UnetSkipConnectionBlock(ngf * 8, ngf * 8, input_nc=None, submodule=unet_block, norm_layer=norm_layer, use_dropout=use_dropout)
        # gradually reduce the number of filters from ngf * 8 to ngf
        unet_block = UnetSkipConnectionBlock(ngf * 4, ngf * 8, input_nc=None, submodule=unet_block, norm_layer=norm_layer)
        unet_block = UnetSkipConnectionBlock(ngf * 2, ngf * 4, input_nc=None, submodule=unet_block, norm_layer=norm_layer)
        unet_block = UnetSkipConnectionBlock(ngf, ngf * 2, input_nc=None, submodule=unet_block, norm_layer=norm_layer)
        self.model = UnetSkipConnectionBlock(output_nc, ngf, input_nc=input_nc, submodule=unet_block, outermost=True, norm_layer=norm_layer)  # add the outermost layer

    def forward(self, input):
        """Standard forward"""
        return self.model(input)


class UnetSkipConnectionBlock(nn.Module):
    """Defines the Unet submodule with skip connection.
        X -------------------identity----------------------
        |-- downsampling -- |submodule| -- upsampling --|
    """

    def  __init__(self, outer_nc, inner_nc, input_nc=None,
                 submodule=None, outermost=False, innermost=False, norm_layer=nn.BatchNorm2d, use_dropout=False):
        """Construct a Unet submodule with skip connections.

        Parameters:
            outer_nc (int) -- the number of filters in the outer conv layer
            inner_nc (int) -- the number of filters in the inner conv layer
            input_nc (int) -- the number of channels in input images/features
            submodule (UnetSkipConnectionBlock) -- previously defined submodules
            outermost (bool)    -- if this module is the outermost module
            innermost (bool)    -- if this module is the innermost module
            norm_layer          -- normalization layer
            use_dropout (bool)  -- if use dropout layers.
        """
        super(UnetSkipConnectionBlock, self).__init__()
        self.outermost = outermost
        if type(norm_layer) == functools.partial:
            use_bias = norm_layer.func == nn.InstanceNorm2d
        else:
            use_bias = norm_layer == nn.InstanceNorm2d
        if input_nc is None:
            input_nc = outer_nc
        downconv = nn.Conv2d(input_nc, inner_nc, kernel_size=4,
                             stride=2, padding=1, bias=use_bias)
        downrelu = nn.LeakyReLU(0.2, True)
        downnorm = norm_layer(inner_nc)
        uprelu = nn.ReLU(True)
        upnorm = norm_layer(outer_nc)

        if outermost:
            upconv = nn.ConvTranspose2d(inner_nc * 2, outer_nc,
                                        kernel_size=4, stride=2,
                                        padding=1)
            down = [downconv]
            up = [uprelu, upconv, nn.Tanh()]
            model = down + [submodule] + up
        elif innermost:
            upconv = nn.ConvTranspose2d(inner_nc, outer_nc,
                                        kernel_size=4, stride=2,
                                        padding=1, bias=use_bias)
            down = [downrelu, downconv]
            up = [uprelu, upconv, upnorm]
            model = down + up
        else:
            upconv = nn.ConvTranspose2d(inner_nc * 2, outer_nc,
                                        kernel_size=4, stride=2,
                                        padding=1, bias=use_bias)
            down = [downrelu, downconv, downnorm]
            up = [uprelu, upconv, upnorm]

            if use_dropout:
                model = down + [submodule] + up + [nn.Dropout(0.5)]
            else:
                model = down + [submodule] + up

        self.model = nn.Sequential(*model)

    def forward(self, x):
        if self.outermost:
            return self.model(x)
        else:   # add skip connections
            return torch.cat([x, self.model(x)], 1)


class NLayerDiscriminator(nn.Module):
    """Defines a PatchGAN discriminator"""

    def __init__(self, input_nc, ndf=64, n_layers=3, norm_layer=nn.BatchNorm2d):
        """Construct a PatchGAN discriminator

        Parameters:
            input_nc (int)  -- the number of channels in input images
            ndf (int)       -- the number of filters in the last conv layer
            n_layers (int)  -- the number of conv layers in the discriminator
            norm_layer      -- normalization layer
        """
        super(NLayerDiscriminator, self).__init__()
        if type(norm_layer) == functools.partial:  # no need to use bias as BatchNorm2d has affine parameters
            use_bias = norm_layer.func == nn.InstanceNorm2d
        else:
            use_bias = norm_layer == nn.InstanceNorm2d

        kw = 4
        padw = 1
        sequence = [nn.Conv2d(input_nc, ndf, kernel_size=kw, stride=2, padding=padw), nn.LeakyReLU(0.2, True)]
        nf_mult = 1
        nf_mult_prev = 1
        for n in range(1, n_layers):  # gradually increase the number of filters
            nf_mult_prev = nf_mult
            nf_mult = min(2 ** n, 8)
            sequence += [
                nn.Conv2d(ndf * nf_mult_prev, ndf * nf_mult, kernel_size=kw, stride=2, padding=padw, bias=use_bias),
                norm_layer(ndf * nf_mult),
                nn.LeakyReLU(0.2, True)
            ]

        nf_mult_prev = nf_mult
        nf_mult = min(2 ** n_layers, 8)
        sequence += [
            nn.Conv2d(ndf * nf_mult_prev, ndf * nf_mult, kernel_size=kw, stride=1, padding=padw, bias=use_bias),
            norm_layer(ndf * nf_mult),
            nn.LeakyReLU(0.2, True)
        ]

        sequence += [nn.Conv2d(ndf * nf_mult, 1, kernel_size=kw, stride=1, padding=padw)]  # output 1 channel prediction map
        self.model = nn.Sequential(*sequence)

    def forward(self, input):
        """Standard forward."""
        return self.model(input)


class PixelDiscriminator(nn.Module):
    """Defines a 1x1 PatchGAN discriminator (pixelGAN)"""

    def __init__(self, input_nc, ndf=64, norm_layer=nn.BatchNorm2d):
        """Construct a 1x1 PatchGAN discriminator

        Parameters:
            input_nc (int)  -- the number of channels in input images
            ndf (int)       -- the number of filters in the last conv layer
            norm_layer      -- normalization layer
        """
        super(PixelDiscriminator, self).__init__()
        if type(norm_layer) == functools.partial:  # no need to use bias as BatchNorm2d has affine parameters
            use_bias = norm_layer.func == nn.InstanceNorm2d
        else:
            use_bias = norm_layer == nn.InstanceNorm2d

        self.net = [
            nn.Conv2d(input_nc, ndf, kernel_size=1, stride=1, padding=0),
            nn.LeakyReLU(0.2, True),
            nn.Conv2d(ndf, ndf * 2, kernel_size=1, stride=1, padding=0, bias=use_bias),
            norm_layer(ndf * 2),
            nn.LeakyReLU(0.2, True),
            nn.Conv2d(ndf * 2, 1, kernel_size=1, stride=1, padding=0, bias=use_bias)]

        self.net = nn.Sequential(*self.net)

    def forward(self, input):
        """Standard forward."""
        return self.net(input)<|MERGE_RESOLUTION|>--- conflicted
+++ resolved
@@ -347,9 +347,6 @@
         else:
             use_bias = norm_layer == nn.InstanceNorm2d
 
-<<<<<<< HEAD
-        model = [nn.ZeroPad2d(3) if os.environ['DEEPLIIF_SEED'] != 'None' else nn.ReflectionPad2d(3),
-=======
         if padding_type == 'reflect':
             model = [nn.ReflectionPad2d(3),
                  nn.Conv2d(input_nc, ngf, kernel_size=7, padding=0, bias=use_bias),
@@ -357,7 +354,6 @@
                  nn.ReLU(True)]
         else:
             model = [nn.ZeroPad2d(3),
->>>>>>> 174ead04
                  nn.Conv2d(input_nc, ngf, kernel_size=7, padding=0, bias=use_bias),
                  norm_layer(ngf),
                  nn.ReLU(True)]
@@ -383,15 +379,11 @@
                       norm_layer(int(ngf * mult / 2)),
                       nn.ReLU(True)]
 
-<<<<<<< HEAD
-        model += [nn.ZeroPad2d(3) if os.environ['DEEPLIIF_SEED'] != 'None' else nn.ReflectionPad2d(3)]
-=======
         if padding_type == 'reflect':
             model += [nn.ReflectionPad2d(3)]
         else:
             model += [nn.ZeroPad2d(3)]
 
->>>>>>> 174ead04
         model += [nn.Conv2d(ngf, output_nc, kernel_size=7, padding=0)]
         model += [nn.Tanh()]
 
