import torch
from .base_model import BaseModel
from . import networks


class DeepLIIFModel(BaseModel):
    """ This class implements the DeepLIIF model,
    for learning a mapping from input images to modalities given paired data. """

    def __init__(self, gpu_ids, is_train, checkpoints_dir, name, preprocess, targets_no, input_nc, output_nc, ngf, net_g,
<<<<<<< HEAD
                 norm, no_dropout, init_type, init_gain, ndf, net_d, n_layers_d, lr, beta1, lambda_l1, lr_policy,
=======
                 norm, no_dropout, init_type, init_gain, padding_type, ndf, net_d, n_layers_d, lr, beta1, lambda_l1, lr_policy,
>>>>>>> 174ead04
                 remote_transfer_cmd):
        """Initialize the DeepLIIF class.

        Parameters:
            opt (Option class)-- stores all the experiment flags; needs to be a subclass of BaseOptions
        """
        BaseModel.__init__(self, gpu_ids, is_train, checkpoints_dir, name, preprocess, lr_policy, remote_transfer_cmd)

        # weights of the modalities in generating segmentation mask
        self.lambda_L1 = lambda_l1
        self.seg_weights = [0.25, 0.15, 0.25, 0.1, 0.25]

        # loss weights in calculating the final loss
        self.loss_G_weights = [0.2, 0.2, 0.2, 0.2, 0.2]
        self.loss_D_weights = [0.2, 0.2, 0.2, 0.2, 0.2]

        self.loss_names = []
        self.visual_names = ['real_A']
        # specify the training losses you want to print out. The training/test scripts will call
        # <BaseModel.get_current_losses>
        for i in range(1, targets_no + 1):
            self.loss_names.extend(['G_GAN_' + str(i), 'G_L1_' + str(i), 'D_real_' + str(i), 'D_fake_' + str(i)])
            self.visual_names.extend(['fake_B_' + str(i), 'real_B_' + str(i)])

        # specify the images you want to save/display. The training/test scripts will call
        # <BaseModel.get_current_visuals> specify the models you want to save to the disk. The training/test scripts
        # will call <BaseModel.save_networks> and <BaseModel.load_networks>
        if self.is_train:
            self.model_names = []
            for i in range(1, targets_no):
                self.model_names.extend(['G' + str(i), 'D' + str(i)])

            for i in range(1, targets_no + 1):
                self.model_names.extend(['G5' + str(i), 'D5' + str(i)])
        else:  # during test time, only load G
            self.model_names = []
            for i in range(1, targets_no):
                self.model_names.extend(['G' + str(i)])

            for i in range(1, targets_no + 1):
                self.model_names.extend(['G5' + str(i)])

        # define networks (both generator and discriminator)
        self.netG1 = networks.define_G(input_nc, output_nc, ngf, net_g, norm,
                                       not no_dropout, init_type, init_gain, padding_type, self.gpu_ids)
        self.netG2 = networks.define_G(input_nc, output_nc, ngf, net_g, norm,
                                       not no_dropout, init_type, init_gain, padding_type, self.gpu_ids)
        self.netG3 = networks.define_G(input_nc, output_nc, ngf, net_g, norm,
                                       not no_dropout, init_type, init_gain, padding_type, self.gpu_ids)
        self.netG4 = networks.define_G(input_nc, output_nc, ngf, net_g, norm,
                                       not no_dropout, init_type, init_gain, padding_type, self.gpu_ids)

        self.netG51 = networks.define_G(input_nc, output_nc, ngf, 'unet_512', norm,
                                        not no_dropout, init_type, init_gain, padding_type, self.gpu_ids)
        self.netG52 = networks.define_G(input_nc, output_nc, ngf, 'unet_512', norm,
                                        not no_dropout, init_type, init_gain, padding_type, self.gpu_ids)
        self.netG53 = networks.define_G(input_nc, output_nc, ngf, 'unet_512', norm,
                                        not no_dropout, init_type, init_gain, padding_type, self.gpu_ids)
        self.netG54 = networks.define_G(input_nc, output_nc, ngf, 'unet_512', norm,
                                        not no_dropout, init_type, init_gain, padding_type, self.gpu_ids)
        self.netG55 = networks.define_G(input_nc, output_nc, ngf, 'unet_512', norm,
                                        not no_dropout, init_type, init_gain, padding_type, self.gpu_ids)

        # define a discriminator; conditional GANs need to take both input and output images; Therefore, #channels
        # for D is input_nc + output_nc
        if self.is_train:
            self.netD1 = networks.define_D(input_nc + output_nc, ndf, net_d,
                                           n_layers_d, norm, init_type, init_gain, self.gpu_ids)
            self.netD2 = networks.define_D(input_nc + output_nc, ndf, net_d,
                                           n_layers_d, norm, init_type, init_gain, self.gpu_ids)
            self.netD3 = networks.define_D(input_nc + output_nc, ndf, net_d,
                                           n_layers_d, norm, init_type, init_gain, self.gpu_ids)
            self.netD4 = networks.define_D(input_nc + output_nc, ndf, net_d,
                                           n_layers_d, norm, init_type, init_gain, self.gpu_ids)

            self.netD51 = networks.define_D(input_nc + output_nc, ndf, net_d,
                                            n_layers_d, norm, init_type, init_gain, self.gpu_ids)
            self.netD52 = networks.define_D(input_nc + output_nc, ndf, net_d,
                                            n_layers_d, norm, init_type, init_gain, self.gpu_ids)
            self.netD53 = networks.define_D(input_nc + output_nc, ndf, net_d,
                                            n_layers_d, norm, init_type, init_gain, self.gpu_ids)
            self.netD54 = networks.define_D(input_nc + output_nc, ndf, net_d,
                                            n_layers_d, norm, init_type, init_gain, self.gpu_ids)
            self.netD55 = networks.define_D(input_nc + output_nc, ndf, net_d,
                                            n_layers_d, norm, init_type, init_gain, self.gpu_ids)

        if self.is_train:
            # define loss functions
            self.criterionGAN_BCE = networks.GANLoss('vanilla').to(self.device)
            self.criterionGAN_lsgan = networks.GANLoss('lsgan').to(self.device)
            self.criterionSmoothL1 = torch.nn.SmoothL1Loss()

            # initialize optimizers; schedulers will be automatically created by function <BaseModel.setup>.
            params = list(self.netG1.parameters()) + list(self.netG2.parameters()) + list(
                self.netG3.parameters()) + list(self.netG4.parameters()) + list(self.netG51.parameters()) + list(
                self.netG52.parameters()) + list(self.netG53.parameters()) + list(self.netG54.parameters()) + list(
                self.netG55.parameters())
            self.optimizer_G = torch.optim.Adam(params, lr=lr, betas=(beta1, 0.999))

            params = list(self.netD1.parameters()) + list(self.netD2.parameters()) + list(
                self.netD3.parameters()) + list(self.netD4.parameters()) + list(self.netD51.parameters()) + list(
                self.netD52.parameters()) + list(self.netD53.parameters()) + list(self.netD54.parameters()) + list(
                self.netD55.parameters())
            self.optimizer_D = torch.optim.Adam(params, lr=lr, betas=(beta1, 0.999))

            self.optimizers.append(self.optimizer_G)
            self.optimizers.append(self.optimizer_D)

    def set_input(self, input):
        """
        Unpack input data from the dataloader and perform necessary pre-processing steps.

        :param input (dict): include the input image and the output modalities
        """

        self.real_A = input['A'].to(self.device)

        self.real_B_array = input['B']
        self.real_B_1 = self.real_B_array[0].to(self.device)
        self.real_B_2 = self.real_B_array[1].to(self.device)
        self.real_B_3 = self.real_B_array[2].to(self.device)
        self.real_B_4 = self.real_B_array[3].to(self.device)
        self.real_B_5 = self.real_B_array[4].to(self.device)
        self.image_paths = input['A_paths']

    def forward(self):
        """Run forward pass; called by both functions <optimize_parameters> and <test>."""
        self.fake_B_1 = self.netG1(self.real_A)  # Hematoxylin image generator
        self.fake_B_2 = self.netG2(self.real_A)  # mpIF DAPI image generator
        self.fake_B_3 = self.netG3(self.real_A)  # mpIF Lap2 image generator
        self.fake_B_4 = self.netG4(self.real_A)  # mpIF Ki67 image generator

        self.fake_B_5_1 = self.netG51(self.real_A)  # Segmentation mask generator from IHC input image
        self.fake_B_5_2 = self.netG52(self.fake_B_1)  # Segmentation mask generator from Hematoxylin input image
        self.fake_B_5_3 = self.netG53(self.fake_B_2)  # Segmentation mask generator from mpIF DAPI input image
        self.fake_B_5_4 = self.netG54(self.fake_B_3)  # Segmentation mask generator from mpIF Lap2 input image
        self.fake_B_5_5 = self.netG55(self.fake_B_4)  # Segmentation mask generator from mpIF Lap2 input image
        self.fake_B_5 = torch.stack([torch.mul(self.fake_B_5_1, self.seg_weights[0]),
                                     torch.mul(self.fake_B_5_2, self.seg_weights[1]),
                                     torch.mul(self.fake_B_5_3, self.seg_weights[2]),
                                     torch.mul(self.fake_B_5_4, self.seg_weights[3]),
                                     torch.mul(self.fake_B_5_5, self.seg_weights[4])]).sum(dim=0)

    def backward_D(self):
        """Calculate GAN loss for the discriminators"""
        fake_AB_1 = torch.cat((self.real_A, self.fake_B_1), 1)  # Conditional GANs; feed IHC input and Hematoxtlin output to the discriminator
        fake_AB_2 = torch.cat((self.real_A, self.fake_B_2), 1)  # Conditional GANs; feed IHC input and mpIF DAPI output to the discriminator
        fake_AB_3 = torch.cat((self.real_A, self.fake_B_3), 1)  # Conditional GANs; feed IHC input and mpIF Lap2 output to the discriminator
        fake_AB_4 = torch.cat((self.real_A, self.fake_B_4), 1)  # Conditional GANs; feed IHC input and mpIF Ki67 output to the discriminator

        pred_fake_1 = self.netD1(fake_AB_1.detach())
        pred_fake_2 = self.netD2(fake_AB_2.detach())
        pred_fake_3 = self.netD3(fake_AB_3.detach())
        pred_fake_4 = self.netD4(fake_AB_4.detach())

        fake_AB_5_1 = torch.cat((self.real_A, self.fake_B_5), 1)  # Conditional GANs; feed IHC input and Segmentation mask output to the discriminator
        fake_AB_5_2 = torch.cat((self.real_B_1, self.fake_B_5), 1)  # Conditional GANs; feed Hematoxylin input and Segmentation mask output to the discriminator
        fake_AB_5_3 = torch.cat((self.real_B_2, self.fake_B_5), 1)  # Conditional GANs; feed mpIF DAPI input and Segmentation mask output to the discriminator
        fake_AB_5_4 = torch.cat((self.real_B_3, self.fake_B_5), 1)  # Conditional GANs; feed mpIF Lap2 input and Segmentation mask output to the discriminator
        fake_AB_5_5 = torch.cat((self.real_B_4, self.fake_B_5), 1)  # Conditional GANs; feed mpIF Lap2 input and Segmentation mask output to the discriminator

        pred_fake_5_1 = self.netD51(fake_AB_5_1.detach())
        pred_fake_5_2 = self.netD52(fake_AB_5_2.detach())
        pred_fake_5_3 = self.netD53(fake_AB_5_3.detach())
        pred_fake_5_4 = self.netD54(fake_AB_5_4.detach())
        pred_fake_5_5 = self.netD55(fake_AB_5_5.detach())

        pred_fake_5 = torch.stack(
            [torch.mul(pred_fake_5_1, self.seg_weights[0]),
             torch.mul(pred_fake_5_2, self.seg_weights[1]),
             torch.mul(pred_fake_5_3, self.seg_weights[2]),
             torch.mul(pred_fake_5_4, self.seg_weights[3]),
             torch.mul(pred_fake_5_5, self.seg_weights[4])]).sum(dim=0)

        self.loss_D_fake_1 = self.criterionGAN_BCE(pred_fake_1, False)
        self.loss_D_fake_2 = self.criterionGAN_BCE(pred_fake_2, False)
        self.loss_D_fake_3 = self.criterionGAN_BCE(pred_fake_3, False)
        self.loss_D_fake_4 = self.criterionGAN_BCE(pred_fake_4, False)
        self.loss_D_fake_5 = self.criterionGAN_lsgan(pred_fake_5, False)

        real_AB_1 = torch.cat((self.real_A, self.real_B_1), 1)
        real_AB_2 = torch.cat((self.real_A, self.real_B_2), 1)
        real_AB_3 = torch.cat((self.real_A, self.real_B_3), 1)
        real_AB_4 = torch.cat((self.real_A, self.real_B_4), 1)

        pred_real_1 = self.netD1(real_AB_1)
        pred_real_2 = self.netD2(real_AB_2)
        pred_real_3 = self.netD3(real_AB_3)
        pred_real_4 = self.netD4(real_AB_4)

        real_AB_5_1 = torch.cat((self.real_A, self.real_B_5), 1)
        real_AB_5_2 = torch.cat((self.real_B_1, self.real_B_5), 1)
        real_AB_5_3 = torch.cat((self.real_B_2, self.real_B_5), 1)
        real_AB_5_4 = torch.cat((self.real_B_3, self.real_B_5), 1)
        real_AB_5_5 = torch.cat((self.real_B_4, self.real_B_5), 1)

        pred_real_5_1 = self.netD51(real_AB_5_1)
        pred_real_5_2 = self.netD52(real_AB_5_2)
        pred_real_5_3 = self.netD53(real_AB_5_3)
        pred_real_5_4 = self.netD54(real_AB_5_4)
        pred_real_5_5 = self.netD55(real_AB_5_5)

        pred_real_5 = torch.stack(
            [torch.mul(pred_real_5_1, self.seg_weights[0]),
             torch.mul(pred_real_5_2, self.seg_weights[1]),
             torch.mul(pred_real_5_3, self.seg_weights[2]),
             torch.mul(pred_real_5_4, self.seg_weights[3]),
             torch.mul(pred_real_5_5, self.seg_weights[4])]).sum(dim=0)

        self.loss_D_real_1 = self.criterionGAN_BCE(pred_real_1, True)
        self.loss_D_real_2 = self.criterionGAN_BCE(pred_real_2, True)
        self.loss_D_real_3 = self.criterionGAN_BCE(pred_real_3, True)
        self.loss_D_real_4 = self.criterionGAN_BCE(pred_real_4, True)
        self.loss_D_real_5 = self.criterionGAN_lsgan(pred_real_5, True)

        # combine losses and calculate gradients
        self.loss_D = (self.loss_D_fake_1 + self.loss_D_real_1) * 0.5 * self.loss_D_weights[0] + \
                      (self.loss_D_fake_2 + self.loss_D_real_2) * 0.5 * self.loss_D_weights[1] + \
                      (self.loss_D_fake_3 + self.loss_D_real_3) * 0.5 * self.loss_D_weights[2] + \
                      (self.loss_D_fake_4 + self.loss_D_real_4) * 0.5 * self.loss_D_weights[3] + \
                      (self.loss_D_fake_5 + self.loss_D_real_5) * 0.5 * self.loss_D_weights[4]

        self.loss_D.backward()

    def backward_G(self):
        """Calculate GAN and L1 loss for the generator"""

        fake_AB_1 = torch.cat((self.real_A, self.fake_B_1), 1)
        fake_AB_2 = torch.cat((self.real_A, self.fake_B_2), 1)
        fake_AB_3 = torch.cat((self.real_A, self.fake_B_3), 1)
        fake_AB_4 = torch.cat((self.real_A, self.fake_B_4), 1)

        fake_AB_5_1 = torch.cat((self.real_A, self.fake_B_5), 1)
        fake_AB_5_2 = torch.cat((self.real_B_1, self.fake_B_5), 1)
        fake_AB_5_3 = torch.cat((self.real_B_2, self.fake_B_5), 1)
        fake_AB_5_4 = torch.cat((self.real_B_3, self.fake_B_5), 1)
        fake_AB_5_5 = torch.cat((self.real_B_4, self.fake_B_5), 1)

        pred_fake_1 = self.netD1(fake_AB_1)
        pred_fake_2 = self.netD2(fake_AB_2)
        pred_fake_3 = self.netD3(fake_AB_3)
        pred_fake_4 = self.netD4(fake_AB_4)

        pred_fake_5_1 = self.netD51(fake_AB_5_1)
        pred_fake_5_2 = self.netD52(fake_AB_5_2)
        pred_fake_5_3 = self.netD53(fake_AB_5_3)
        pred_fake_5_4 = self.netD54(fake_AB_5_4)
        pred_fake_5_5 = self.netD55(fake_AB_5_5)
        pred_fake_5 = torch.stack(
            [torch.mul(pred_fake_5_1, self.seg_weights[0]),
             torch.mul(pred_fake_5_2, self.seg_weights[1]),
             torch.mul(pred_fake_5_3, self.seg_weights[2]),
             torch.mul(pred_fake_5_4, self.seg_weights[3]),
             torch.mul(pred_fake_5_5, self.seg_weights[4])]).sum(dim=0)

        self.loss_G_GAN_1 = self.criterionGAN_BCE(pred_fake_1, True)
        self.loss_G_GAN_2 = self.criterionGAN_BCE(pred_fake_2, True)
        self.loss_G_GAN_3 = self.criterionGAN_BCE(pred_fake_3, True)
        self.loss_G_GAN_4 = self.criterionGAN_BCE(pred_fake_4, True)
        self.loss_G_GAN_5 = self.criterionGAN_lsgan(pred_fake_5, True)

        # Second, G(A) = B
        self.loss_G_L1_1 = self.criterionSmoothL1(self.fake_B_1, self.real_B_1) * self.lambda_L1
        self.loss_G_L1_2 = self.criterionSmoothL1(self.fake_B_2, self.real_B_2) * self.lambda_L1
        self.loss_G_L1_3 = self.criterionSmoothL1(self.fake_B_3, self.real_B_3) * self.lambda_L1
        self.loss_G_L1_4 = self.criterionSmoothL1(self.fake_B_4, self.real_B_4) * self.lambda_L1
        self.loss_G_L1_5 = self.criterionSmoothL1(self.fake_B_5, self.real_B_5) * self.lambda_L1

        # combine loss and calculate gradients
        self.loss_G = (self.loss_G_GAN_1 + self.loss_G_L1_1) * self.loss_G_weights[0] + \
                      (self.loss_G_GAN_2 + self.loss_G_L1_2) * self.loss_G_weights[1] + \
                      (self.loss_G_GAN_3 + self.loss_G_L1_3) * self.loss_G_weights[2] + \
                      (self.loss_G_GAN_4 + self.loss_G_L1_4) * self.loss_G_weights[3] + \
                      (self.loss_G_GAN_5 + self.loss_G_L1_5) * self.loss_G_weights[4]
        self.loss_G.backward()

    def optimize_parameters(self):
        self.forward()  # compute fake images: G(A)
        # update D
        self.set_requires_grad(self.netD1, True)  # enable backprop for D1
        self.set_requires_grad(self.netD2, True)  # enable backprop for D2
        self.set_requires_grad(self.netD3, True)  # enable backprop for D3
        self.set_requires_grad(self.netD4, True)  # enable backprop for D4
        self.set_requires_grad(self.netD51, True)  # enable backprop for D51
        self.set_requires_grad(self.netD52, True)  # enable backprop for D52
        self.set_requires_grad(self.netD53, True)  # enable backprop for D53
        self.set_requires_grad(self.netD54, True)  # enable backprop for D54
        self.set_requires_grad(self.netD55, True)  # enable backprop for D54

        self.optimizer_D.zero_grad()  # set D's gradients to zero
        self.backward_D()  # calculate gradients for D
        self.optimizer_D.step()  # update D's weights

        # update G
        self.set_requires_grad(self.netD1, False)  # D1 requires no gradients when optimizing G1
        self.set_requires_grad(self.netD2, False)  # D2 requires no gradients when optimizing G2
        self.set_requires_grad(self.netD3, False)  # D3 requires no gradients when optimizing G3
        self.set_requires_grad(self.netD4, False)  # D4 requires no gradients when optimizing G4
        self.set_requires_grad(self.netD51, False)  # D51 requires no gradients when optimizing G51
        self.set_requires_grad(self.netD52, False)  # D52 requires no gradients when optimizing G52
        self.set_requires_grad(self.netD53, False)  # D53 requires no gradients when optimizing G53
        self.set_requires_grad(self.netD54, False)  # D54 requires no gradients when optimizing G54
        self.set_requires_grad(self.netD55, False)  # D54 requires no gradients when optimizing G54

        self.optimizer_G.zero_grad()  # set G's gradients to zero
        self.backward_G()  # calculate graidents for G
        self.optimizer_G.step()  # udpate G's weights<|MERGE_RESOLUTION|>--- conflicted
+++ resolved
@@ -8,11 +8,7 @@
     for learning a mapping from input images to modalities given paired data. """
 
     def __init__(self, gpu_ids, is_train, checkpoints_dir, name, preprocess, targets_no, input_nc, output_nc, ngf, net_g,
-<<<<<<< HEAD
-                 norm, no_dropout, init_type, init_gain, ndf, net_d, n_layers_d, lr, beta1, lambda_l1, lr_policy,
-=======
                  norm, no_dropout, init_type, init_gain, padding_type, ndf, net_d, n_layers_d, lr, beta1, lambda_l1, lr_policy,
->>>>>>> 174ead04
                  remote_transfer_cmd):
         """Initialize the DeepLIIF class.
 
