"""This package contains modules related to objective functions, optimizations, and network architectures.

To add a custom model class called 'dummy', you need to add a file called 'dummy_model.py' and define a subclass DummyModel inherited from BaseModel.
You need to implement the following five functions:
    -- <__init__>:                      initialize the class; first call BaseModel.__init__(self, opt).
    -- <set_input>:                     unpack data from dataset and apply preprocessing.
    -- <forward>:                       produce intermediate results.
    -- <optimize_parameters>:           calculate loss, gradients, and update network weights.
    -- <modify_commandline_options>:    (optionally) add model-specific options and set default options.

In the function <__init__>, you need to define four lists:
    -- self.loss_names (str list):          specify the training losses that you want to plot and save.
    -- self.model_names (str list):         define networks used in our training.
    -- self.visual_names (str list):        specify the images that you want to display and save.
    -- self.optimizers (optimizer list):    define and initialize optimizers. You can define one optimizer for each network. If two networks are updated at the same time, you can use itertools.chain to group them. See cycle_gan_model.py for an usage.

Now you can use the model class by specifying flag '--model dummy'.
See our template model class 'template_model.py' for more details.
"""
import base64
import os
import itertools
import importlib
from functools import lru_cache
from io import BytesIO

import requests
import torch
from PIL import Image
import numpy as np
from dask import delayed, compute

from deepliif.util import *
from deepliif.util.util import tensor_to_pil
from deepliif.data import transform
from deepliif.postprocessing import adjust_marker, adjust_dapi, compute_IHC_scoring, \
    overlay_final_segmentation_mask, create_final_segmentation_mask_with_boundaries, create_basic_segmentation_mask

from .base_model import BaseModel
from .DeepLIIF_model import DeepLIIFModel
from .networks import get_norm_layer, ResnetGenerator, UnetGenerator


def find_model_using_name(model_name):
    """Import the module "models/[model_name]_model.py".

    In the file, the class called DatasetNameModel() will
    be instantiated. It has to be a subclass of BaseModel,
    and it is case-insensitive.
    """
    model_filename = "deepliif.models." + model_name + "_model"
    modellib = importlib.import_module(model_filename)
    model = None
    target_model_name = model_name.replace('_', '') + 'model'
    for name, cls in modellib.__dict__.items():
        if name.lower() == target_model_name.lower() \
                and issubclass(cls, BaseModel):
            model = cls

    if model is None:
        print("In %s.py, there should be a subclass of BaseModel with class name that matches %s in lowercase." % (
            model_filename, target_model_name))
        exit(0)

    return model


def get_option_setter(model_name):
    """Return the static method <modify_commandline_options> of the model class."""
    model_class = find_model_using_name(model_name)
    return model_class.modify_commandline_options


def create_model(opt):
    """Create a model given the option.

    This function warps the class CustomDatasetDataLoader.
    This is the main interface between this package and 'train.py'/'test.py'

    Example:
        >>> from deepliif.models import create_model
        >>> model = create_model(opt)
    """
    model = find_model_using_name(opt.model)
    instance = model(opt)
    print("model [%s] was created" % type(instance).__name__)
    return instance


def load_torchscript_model(model_pt_path, device):
    return torch.jit.load(model_pt_path, map_location=device)


def read_model_params(file_addr):
    with open(file_addr) as f:
        lines = f.readlines()
    param_dict = {}
    for line in lines:
        if ':' in line:
            key = line.split(':')[0].strip()
            val = line.split(':')[1].split('[')[0].strip()
            if 'gpu_ids' in key:
                val = val.replace('(', '').replace(')', '')
            param_dict[key] = val.split(',') if ',' in val else val
    return param_dict


def read_train_options(model_dir):
    files = os.listdir(model_dir)
    param_dict = None
    for f in files:
        if 'train_opt.txt' in f:
            param_dict = read_model_params(os.path.join(model_dir, f))
    return param_dict


def load_eager_models(model_dir, devices):
    input_nc = 3
    output_nc = 3
    ngf = 64
    norm = 'batch'
    use_dropout = True
    padding_type = 'zero'
    modalities_no = 4
    seg_gen = True

    param_dict = read_train_options(model_dir)
    if param_dict:
        input_nc = int(param_dict['input_nc'])
        output_nc = int(param_dict['output_nc'])
        ngf = int(param_dict['ngf'])
        norm = param_dict['norm']
        use_dropout = False if param_dict['no_dropout'] == 'True' else True
        padding_type = param_dict['padding']
        modalities_no = int(param_dict['modalities_no'])
        seg_gen = (param_dict['seg_gen'] == 'True')
    # print(param_dict)
    param_dict['gpu_ids'] = 0
    norm_layer = get_norm_layer(norm_type=norm)
    nets = {}
    for i in range(1, modalities_no + 1):
        n = 'G_' + str(i)
        net = ResnetGenerator(input_nc, output_nc, ngf, norm_layer=norm_layer, use_dropout=use_dropout, n_blocks=9, padding_type=padding_type)
        net.eval()
        net.load_state_dict(torch.load(
            os.path.join(model_dir, f'latest_net_{n}.pth'),
            map_location=devices[n]
        ))
        nets[n] = net

    if seg_gen:
        for i in range(1, modalities_no + 1):
            n = 'GS_' + str(i)
            net = UnetGenerator(input_nc * 3, output_nc, 9, ngf, norm_layer=norm_layer, use_dropout=use_dropout)
            net.eval()
            net.load_state_dict(torch.load(
                os.path.join(model_dir, f'latest_net_{n}.pth'),
                map_location=devices[n]
            ))
            nets[n] = net

    return nets


@lru_cache
def init_nets(model_dir, eager_mode=False):
    """
    Init DeepLIIF networks so that every net in
    the same group is deployed on the same GPU
    """
    param_dict = read_train_options(model_dir)
    modalities_no = int(param_dict['modalities_no']) if param_dict else 4
    seg_gen = (param_dict['seg_gen'] == 'True') if param_dict else True
    net_groups = []
    for i in range(1, modalities_no + 1):
        if seg_gen:
            net_groups.append(('G_' + str(i), 'GS_' + str(i)))
        else:
            net_groups.append(('G_' + str(i),))
    # net_groups.append(('GS_1',))

    number_of_gpus = torch.cuda.device_count()
    # number_of_gpus = 0
    if number_of_gpus:
        chunks = [itertools.chain.from_iterable(c) for c in chunker(net_groups, number_of_gpus)]
        # chunks = chunks[1:]
        devices = {n: torch.device(f'cuda:{i}') for i, g in enumerate(chunks) for n in g}
    else:
        devices = {n: torch.device('cpu') for n in itertools.chain.from_iterable(net_groups)}

    if eager_mode:
        return load_eager_models(model_dir, devices)

    return {
        n: load_torchscript_model(os.path.join(model_dir, f'{n}.pt'), device=d)
        for n, d in devices.items()
    }


def compute_overlap(img_size, tile_size):
    w, h = img_size
    if round(w / tile_size) == 1 and round(h / tile_size) == 1:
        return 0

    return tile_size // 4


def run_torchserve(img, model_path=None, param_dict=None):
    buffer = BytesIO()
    torch.save(transform(img.resize((512, 512))), buffer)

    torchserve_host = os.getenv('TORCHSERVE_HOST', 'http://localhost')
    res = requests.post(
        f'{torchserve_host}/wfpredict/deepliif',
        json={'img': base64.b64encode(buffer.getvalue()).decode('utf-8')}
    )

    res.raise_for_status()

    def deserialize_tensor(bs):
        return torch.load(BytesIO(base64.b64decode(bs.encode())), map_location=torch.device('cpu'))

    return {k: tensor_to_pil(deserialize_tensor(v)) for k, v in res.json().items()}


def run_dask(img, model_path, param_dict):
    model_dir = os.getenv('DEEPLIIF_MODEL_DIR', model_path)
    nets = init_nets(model_dir)

    modalities_no = int(param_dict['modalities_no']) if param_dict else 4
    seg_gen = (param_dict['seg_gen'] == 'True') if param_dict else True
    # seg_weights = list(map(float, param_dict['seg_weights'])) if param_dict else [1 / 3] * (modalities_no + 1)

    ts = transform(img.resize((512, 512)))

    @delayed
    def forward(input, model):
        with torch.no_grad():
            return model(input.to(next(model.parameters()).device))

    # seg_map = {'G1': 'G52', 'G2': 'G53', 'G3': 'G54', 'G4': 'G55'}
    seg_map = {}
    for i in range(1, modalities_no + 1):
        seg_map['G_' + str(i)] = 'GS_' + str(i)

    lazy_gens = {k: forward(ts, nets[k]) for k in seg_map}
    gens = compute(lazy_gens)[0]
    res = {k: tensor_to_pil(v) for k, v in gens.items()}

    if seg_gen:
        lazy_segs = {v: forward(torch.cat([ts.to(torch.device('cpu')), gens[next(iter(seg_map))].to(torch.device('cpu')), gens[k].to(torch.device('cpu'))], 1), nets[v]).to(torch.device('cpu')) for k, v in seg_map.items()}
        # lazy_segs['GS_1'] = forward(ts, nets['GS_1']).to(torch.device('cpu'))
        segs = compute(lazy_segs)[0]
        res.update({k: tensor_to_pil(v) for k, v in segs.items()})
        # res['GS_1'] = tensor_to_pil(segs.values()[0])
        # res['GS_2'] = tensor_to_pil(segs.values()[1])
        # for i in range(1, modalities_no + 1):
        #     seg = torch.stack([torch.mul(segs.values()[0], seg_weights[0]),
        #                             torch.mul(segs.values()[1], seg_weights[1]),
        #                             torch.mul(segs.values()[i], seg_weights[i])]).sum(dim=0)
        #     res['GS_' + str(i + 1)] = tensor_to_pil(seg)

<<<<<<< HEAD
    return res
=======
    seg_weights = [0.25, 0.25, 0.25, 0, 0.25]
    seg = torch.stack([torch.mul(n, w) for n, w in zip(segs.values(), seg_weights)]).sum(dim=0)
>>>>>>> cc4deffc


def is_empty(tile):
    return True if np.mean(np.array(tile)) > 240 else False
    # return True if np.mean(np.array(tile) - np.array(mean_background_val)) < 40 else False
    # return True if calculate_background_area(tile) > 98 else False


def run_wrapper(tile, run_fn, model_path, param_dict):
    if is_empty(tile):
        res = {'G_' + str(i): Image.new(mode='RGB', size=(512, 512)) for i in range(1, int(param_dict['modalities_no']) + 1)}
        res.update({
            'GS_' + str(i): Image.new(mode='RGB', size=(512, 512)) for i in
            range(1, int(param_dict['modalities_no']) + 1)})
        return res
    else:
        return run_fn(tile, model_path, param_dict)


def is_empty(tile):
    # return True if np.mean(np.array(tile) - np.array(mean_background_val)) < 40 else False
    return True if calculate_background_area(tile) > 98 else False


def run_wrapper(tile, run_fn, model_path):
    if is_empty(tile):
        return {
            'G1': Image.new(mode='RGB', size=(512, 512), color=(201, 211, 208)),
            'G2': Image.new(mode='RGB', size=(512, 512), color=(10, 10, 10)),
            'G3': Image.new(mode='RGB', size=(512, 512), color=(0, 0, 0)),
            'G4': Image.new(mode='RGB', size=(512, 512), color=(10, 10, 10)),
            'G5': Image.new(mode='RGB', size=(512, 512), color=(0, 0, 0))
        }
    else:
        return run_fn(tile, model_path)


def inference(img, tile_size, overlap_size, model_path, use_torchserve=False):
<<<<<<< HEAD
    param_dict = read_train_options(model_path)
    modalities_no = int(param_dict['modalities_no']) if param_dict else 4
    seg_gen = (param_dict['seg_gen'] == 'True') if param_dict else True

    tiles = list(generate_tiles(img, tile_size, overlap_size))

    run_fn = run_torchserve if use_torchserve else run_dask
    res = [Tile(t.i, t.j, run_wrapper(t.img, run_fn, model_path, param_dict)) for t in tiles]
=======

    
    tiles = list(generate_tiles(img, tile_size, overlap_size))

    run_fn = run_torchserve if use_torchserve else run_dask
    # res = [Tile(t.i, t.j, run_fn(t.img, model_path)) for t in tiles]
    res = [Tile(t.i, t.j, run_wrapper(t.img, run_fn, model_path)) for t in tiles]
>>>>>>> cc4deffc

    def get_net_tiles(n):
        return [Tile(t.i, t.j, t.img[n]) for t in res]

    images = {}

<<<<<<< HEAD
    for i in range(1, modalities_no + 1):
        images['mod' + str(i)] = stitch(get_net_tiles('G_' + str(i)), tile_size, overlap_size).resize(img.size)

    if seg_gen:
        for i in range(1, modalities_no + 1):
            images['Seg' + str(i)] = stitch(get_net_tiles('GS_' + str(i)), tile_size, overlap_size).resize(img.size)

    return images

=======
    images['Hema'] = stitch(get_net_tiles('G1'), tile_size, overlap_size).resize(img.size)

    # images['DAPI'] = stitch(
    #     [Tile(t.i, t.j, adjust_background_tile(dt.img))
    #      for t, dt in zip(tiles, get_net_tiles('G2'))],
    #     tile_size, overlap_size).resize(img.size)
    # dapi_pix = np.array(images['DAPI'])
    # dapi_pix[:, :, 0] = 0
    # images['DAPI'] = Image.fromarray(dapi_pix)

    images['DAPI'] = stitch(get_net_tiles('G2'), tile_size, overlap_size).resize(img.size)
    dapi_pix = np.array(images['DAPI'].convert('L').convert('RGB'))
    dapi_pix[:, :, 0] = 0
    images['DAPI'] = Image.fromarray(dapi_pix)
    images['Lap2'] = stitch(get_net_tiles('G3'), tile_size, overlap_size).resize(img.size)
    images['Marker'] = stitch(get_net_tiles('G4'), tile_size, overlap_size).resize(img.size)
    marker_pix = np.array(images['Marker'].convert('L').convert('RGB'))
    marker_pix[:, :, 2] = 0
    images['Marker'] = Image.fromarray(marker_pix)

    # images['Marker'] = stitch(
    #     [Tile(t.i, t.j, kt.img)
    #      for t, kt in zip(tiles, get_net_tiles('G4'))],
    #     tile_size, overlap_size).resize(img.size)

    images['Seg'] = stitch(get_net_tiles('G5'), tile_size, overlap_size).resize(img.size)
>>>>>>> cc4deffc

def postprocess(img, images, thresh=80, noise_objects_size=20, small_object_size=50):
    processed_images = {}
    scoring = {}
    for img_name in list(images.keys()):
        if 'Seg' in img_name:
            seg_img = images[img_name]
            mask_image = create_basic_segmentation_mask(np.array(img), np.array(seg_img),
                                                        thresh, noise_objects_size, small_object_size)

            processed_images[img_name + '_Overlaid'] = Image.fromarray(overlay_final_segmentation_mask(np.array(img), mask_image))
            processed_images[img_name + '_Refined'] = Image.fromarray(create_final_segmentation_mask_with_boundaries(np.array(mask_image)))

            all_cells_no, positive_cells_no, negative_cells_no, IHC_score = compute_IHC_scoring(mask_image)
            scoring[img_name] = {
                'num_total': all_cells_no,
                'num_pos': positive_cells_no,
                'num_neg': negative_cells_no,
                'percent_pos': IHC_score
            }

<<<<<<< HEAD
    return processed_images, scoring
=======
    return images, scoring


def infer_modalities(img, tile_size, model_dir):
    """
    This function is used to infer modalities for the given image using a trained model.
    :param img: The input image.
    :param tile_size: The tile size.
    :param model_dir: The directory containing serialized model files.
    :return: The inferred modalities and the segmentation mask.
    """
    if not tile_size:
        tile_size = check_multi_scale(Image.open('./images/target.png').convert('L'),
                                      img.convert('L'))
    tile_size = int(tile_size)

    images = inference(
        img,
        tile_size=tile_size,
        overlap_size=compute_overlap(img.size, tile_size),
        model_path=model_dir
    )

    post_images, scoring = postprocess(img, images['Seg'], small_object_size=20)
    images = {**images, **post_images}
    return images, scoring


def infer_results_for_wsi(input_dir, filename, output_dir, model_dir, tile_size, region_size=20000):
    """
    This function infers modalities and segmentation mask for the given WSI image. It

    :param input_dir: The directory containing the WSI.
    :param filename: The WSI name.
    :param output_dir: The directory for saving the inferred modalities.
    :param model_dir: The directory containing the serialized model files.
    :param tile_size: The tile size.
    :param region_size: The size of each individual region to be processed at once.
    :return:
    """
    results_dir = os.path.join(output_dir, filename)
    if not os.path.exists(results_dir):
        os.makedirs(results_dir)
    size_x, size_y, size_z, size_c, size_t, pixel_type = get_information(os.path.join(input_dir, filename))
    print(filename, size_x, size_y, size_z, size_c, size_t, pixel_type)
    results = {}
    start_x, start_y = 0, 0
    while start_x < size_x:
        while start_y < size_y:
            print(start_x, start_y)
            region_XYWH = (start_x, start_y, min(region_size, size_x - start_x), min(region_size, size_y - start_y))
            region = read_bioformats_image_with_reader(os.path.join(input_dir, filename), region=region_XYWH)

            region_modalities, region_scoring = infer_modalities(Image.fromarray((region * 255).astype(np.uint8)), tile_size, model_dir)

            for name, img in region_modalities.items():
                if name not in results:
                    results[name] = np.zeros((size_y, size_x, 3), dtype=np.uint8)
                results[name][region_XYWH[1]: region_XYWH[1] + region_XYWH[3],
                region_XYWH[0]: region_XYWH[0] + region_XYWH[2]] = np.array(img)
            start_y += region_size
        start_y = 0
        start_x += region_size

    write_results_to_pickle_file(os.path.join(results_dir, "results.pickle"), results)
    # read_results_from_pickle_file(os.path.join(results_dir, "results.pickle"))

    for name, img in results.items():
        write_big_tiff_file(os.path.join(results_dir, filename.replace('.svs', '_' + name + '.ome.tiff')), img,
                            tile_size)

    javabridge.kill_vm()
>>>>>>> cc4deffc
<|MERGE_RESOLUTION|>--- conflicted
+++ resolved
@@ -180,10 +180,8 @@
     # net_groups.append(('GS_1',))
 
     number_of_gpus = torch.cuda.device_count()
-    # number_of_gpus = 0
     if number_of_gpus:
         chunks = [itertools.chain.from_iterable(c) for c in chunker(net_groups, number_of_gpus)]
-        # chunks = chunks[1:]
         devices = {n: torch.device(f'cuda:{i}') for i, g in enumerate(chunks) for n in g}
     else:
         devices = {n: torch.device('cpu') for n in itertools.chain.from_iterable(net_groups)}
@@ -260,12 +258,7 @@
         #                             torch.mul(segs.values()[i], seg_weights[i])]).sum(dim=0)
         #     res['GS_' + str(i + 1)] = tensor_to_pil(seg)
 
-<<<<<<< HEAD
     return res
-=======
-    seg_weights = [0.25, 0.25, 0.25, 0, 0.25]
-    seg = torch.stack([torch.mul(n, w) for n, w in zip(segs.values(), seg_weights)]).sum(dim=0)
->>>>>>> cc4deffc
 
 
 def is_empty(tile):
@@ -285,26 +278,7 @@
         return run_fn(tile, model_path, param_dict)
 
 
-def is_empty(tile):
-    # return True if np.mean(np.array(tile) - np.array(mean_background_val)) < 40 else False
-    return True if calculate_background_area(tile) > 98 else False
-
-
-def run_wrapper(tile, run_fn, model_path):
-    if is_empty(tile):
-        return {
-            'G1': Image.new(mode='RGB', size=(512, 512), color=(201, 211, 208)),
-            'G2': Image.new(mode='RGB', size=(512, 512), color=(10, 10, 10)),
-            'G3': Image.new(mode='RGB', size=(512, 512), color=(0, 0, 0)),
-            'G4': Image.new(mode='RGB', size=(512, 512), color=(10, 10, 10)),
-            'G5': Image.new(mode='RGB', size=(512, 512), color=(0, 0, 0))
-        }
-    else:
-        return run_fn(tile, model_path)
-
-
 def inference(img, tile_size, overlap_size, model_path, use_torchserve=False):
-<<<<<<< HEAD
     param_dict = read_train_options(model_path)
     modalities_no = int(param_dict['modalities_no']) if param_dict else 4
     seg_gen = (param_dict['seg_gen'] == 'True') if param_dict else True
@@ -313,22 +287,12 @@
 
     run_fn = run_torchserve if use_torchserve else run_dask
     res = [Tile(t.i, t.j, run_wrapper(t.img, run_fn, model_path, param_dict)) for t in tiles]
-=======
-
-    
-    tiles = list(generate_tiles(img, tile_size, overlap_size))
-
-    run_fn = run_torchserve if use_torchserve else run_dask
-    # res = [Tile(t.i, t.j, run_fn(t.img, model_path)) for t in tiles]
-    res = [Tile(t.i, t.j, run_wrapper(t.img, run_fn, model_path)) for t in tiles]
->>>>>>> cc4deffc
 
     def get_net_tiles(n):
         return [Tile(t.i, t.j, t.img[n]) for t in res]
 
     images = {}
 
-<<<<<<< HEAD
     for i in range(1, modalities_no + 1):
         images['mod' + str(i)] = stitch(get_net_tiles('G_' + str(i)), tile_size, overlap_size).resize(img.size)
 
@@ -338,34 +302,6 @@
 
     return images
 
-=======
-    images['Hema'] = stitch(get_net_tiles('G1'), tile_size, overlap_size).resize(img.size)
-
-    # images['DAPI'] = stitch(
-    #     [Tile(t.i, t.j, adjust_background_tile(dt.img))
-    #      for t, dt in zip(tiles, get_net_tiles('G2'))],
-    #     tile_size, overlap_size).resize(img.size)
-    # dapi_pix = np.array(images['DAPI'])
-    # dapi_pix[:, :, 0] = 0
-    # images['DAPI'] = Image.fromarray(dapi_pix)
-
-    images['DAPI'] = stitch(get_net_tiles('G2'), tile_size, overlap_size).resize(img.size)
-    dapi_pix = np.array(images['DAPI'].convert('L').convert('RGB'))
-    dapi_pix[:, :, 0] = 0
-    images['DAPI'] = Image.fromarray(dapi_pix)
-    images['Lap2'] = stitch(get_net_tiles('G3'), tile_size, overlap_size).resize(img.size)
-    images['Marker'] = stitch(get_net_tiles('G4'), tile_size, overlap_size).resize(img.size)
-    marker_pix = np.array(images['Marker'].convert('L').convert('RGB'))
-    marker_pix[:, :, 2] = 0
-    images['Marker'] = Image.fromarray(marker_pix)
-
-    # images['Marker'] = stitch(
-    #     [Tile(t.i, t.j, kt.img)
-    #      for t, kt in zip(tiles, get_net_tiles('G4'))],
-    #     tile_size, overlap_size).resize(img.size)
-
-    images['Seg'] = stitch(get_net_tiles('G5'), tile_size, overlap_size).resize(img.size)
->>>>>>> cc4deffc
 
 def postprocess(img, images, thresh=80, noise_objects_size=20, small_object_size=50):
     processed_images = {}
@@ -387,10 +323,7 @@
                 'percent_pos': IHC_score
             }
 
-<<<<<<< HEAD
     return processed_images, scoring
-=======
-    return images, scoring
 
 
 def infer_modalities(img, tile_size, model_dir):
@@ -461,5 +394,4 @@
         write_big_tiff_file(os.path.join(results_dir, filename.replace('.svs', '_' + name + '.ome.tiff')), img,
                             tile_size)
 
-    javabridge.kill_vm()
->>>>>>> cc4deffc
+    javabridge.kill_vm()