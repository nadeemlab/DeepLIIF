"""This package contains modules related to objective functions, optimizations, and network architectures.

To add a custom model class called 'dummy', you need to add a file called 'dummy_model.py' and define a subclass DummyModel inherited from BaseModel.
You need to implement the following five functions:
    -- <__init__>:                      initialize the class; first call BaseModel.__init__(self, opt).
    -- <set_input>:                     unpack data from dataset and apply preprocessing.
    -- <forward>:                       produce intermediate results.
    -- <optimize_parameters>:           calculate loss, gradients, and update network weights.
    -- <modify_commandline_options>:    (optionally) add model-specific options and set default options.

In the function <__init__>, you need to define four lists:
    -- self.loss_names (str list):          specify the training losses that you want to plot and save.
    -- self.model_names (str list):         define networks used in our training.
    -- self.visual_names (str list):        specify the images that you want to display and save.
    -- self.optimizers (optimizer list):    define and initialize optimizers. You can define one optimizer for each network. If two networks are updated at the same time, you can use itertools.chain to group them. See cycle_gan_model.py for an usage.

Now you can use the model class by specifying flag '--model dummy'.
See our template model class 'template_model.py' for more details.
"""
import base64
import os
import itertools
import importlib
from functools import lru_cache
from io import BytesIO

import requests
import torch
from PIL import Image
import numpy as np
from dask import delayed, compute

from deepliif.util import *
from deepliif.util.util import tensor_to_pil, check_multi_scale
from deepliif.data import transform
from deepliif.postprocessing import compute_results
from deepliif.options import Options, print_options

from .base_model import BaseModel

# import for init purpose, not used in this script
from .DeepLIIF_model import DeepLIIFModel
from .DeepLIIFExt_model import DeepLIIFExtModel


@lru_cache
def get_opt(model_dir, mode='test'):
    """
    mode: test or train, currently only functions used for inference utilize get_opt so it
          defaults to test
    """
    if mode == 'train':
        opt = Options(path_file=os.path.join(model_dir,'train_opt.txt'), mode=mode)
    elif mode == 'test':
        try:
            opt = Options(path_file=os.path.join(model_dir,'test_opt.txt'), mode=mode)
        except:
            opt = Options(path_file=os.path.join(model_dir,'train_opt.txt'), mode=mode)
        opt.use_dp = False
        opt.gpu_ids = list(range(torch.cuda.device_count()))
    return opt


def find_model_using_name(model_name):
    """Import the module "models/[model_name]_model.py".

    In the file, the class called DatasetNameModel() will
    be instantiated. It has to be a subclass of BaseModel,
    and it is case-insensitive.
    """
    model_filename = "deepliif.models." + model_name + "_model"
    modellib = importlib.import_module(model_filename)
    model = None
    target_model_name = model_name.replace('_', '') + 'model'
    for name, cls in modellib.__dict__.items():
        if name.lower() == target_model_name.lower() \
                and issubclass(cls, BaseModel):
            model = cls

    if model is None:
        print("In %s.py, there should be a subclass of BaseModel with class name that matches %s in lowercase." % (
            model_filename, target_model_name))
        exit(0)

    return model


def get_option_setter(model_name):
    """Return the static method <modify_commandline_options> of the model class."""
    model_class = find_model_using_name(model_name)
    return model_class.modify_commandline_options


def create_model(opt):
    """Create a model given the option.

    This function warps the class CustomDatasetDataLoader.
    This is the main interface between this package and 'train.py'/'test.py'

    Example:
        >>> from deepliif.models import create_model
        >>> model = create_model(opt)
    """
    model = find_model_using_name(opt.model)
    instance = model(opt)
    print("model [%s] was created" % type(instance).__name__)
    return instance


def load_torchscript_model(model_pt_path, device):
    net = torch.jit.load(model_pt_path, map_location=device)
    net = disable_batchnorm_tracking_stats(net)
    net.eval()
    return net



def load_eager_models(opt, devices):
    # create a model given model and other options
    model = create_model(opt)
    # regular setup: load and print networks; create schedulers
    model.setup(opt)

    nets = {}
    for name in model.model_names:
        if isinstance(name, str):
            if '_' in name:
                net = getattr(model, 'net' + name.split('_')[0])[int(name.split('_')[-1]) - 1]
            else:
                net = getattr(model, 'net' + name)
    
            if opt.phase != 'train':
                net.eval()
                net = disable_batchnorm_tracking_stats(net)
            
            # SDG models when loaded are still DP.. not sure why
            if isinstance(net, torch.nn.DataParallel):
                net = net.module

            nets[name] = net
            nets[name].to(devices[name])
            
    return nets


@lru_cache
def init_nets(model_dir, eager_mode=False, opt=None, phase='test'):
    """
    Init DeepLIIF networks so that every net in
    the same group is deployed on the same GPU
    
    opt_args: to overwrite opt arguments in train_opt.txt, typically used in inference stage
              for example, opt_args={'phase':'test'}
    """ 
    if opt is None:
        opt = get_opt(model_dir, mode=phase)
        opt.use_dp = False
        #print_options(opt)
    
    if opt.model == 'DeepLIIF':
        net_groups = [
            ('G1', 'G52'),
            ('G2', 'G53'),
            ('G3', 'G54'),
            ('G4', 'G55'),
            ('G51',)
        ]
    elif opt.model in ['DeepLIIFExt','SDG']:
        if opt.seg_gen:
            net_groups = [(f'G_{i+1}',f'GS_{i+1}') for i in range(opt.modalities_no)]
        else:
            net_groups = [(f'G_{i+1}',) for i in range(opt.modalities_no)]
    else:
        raise Exception(f'init_nets() not implemented for model {opt.model}')

    number_of_gpus_all = torch.cuda.device_count()
    number_of_gpus = len(opt.gpu_ids)
<<<<<<< HEAD
    
=======
    #print(number_of_gpus)
>>>>>>> 05e8ffb3
    if number_of_gpus > 0:
        mapping_gpu_ids = {i:idx for i,idx in enumerate(opt.gpu_ids)}
        chunks = [itertools.chain.from_iterable(c) for c in chunker(net_groups, number_of_gpus)]
        # chunks = chunks[1:]
        devices = {n: torch.device(f'cuda:{mapping_gpu_ids[i]}') for i, g in enumerate(chunks) for n in g}
        # devices = {n: torch.device(f'cuda:{i}') for i, g in enumerate(chunks) for n in g}
    else:
        devices = {n: torch.device('cpu') for n in itertools.chain.from_iterable(net_groups)}

    if eager_mode:
        return load_eager_models(opt, devices)

    return {
        n: load_torchscript_model(os.path.join(model_dir, f'{n}.pt'), device=d)
        for n, d in devices.items()
    }


def compute_overlap(img_size, tile_size):
    w, h = img_size
    if round(w / tile_size) == 1 and round(h / tile_size) == 1:
        return 0

    return tile_size // 4


def run_torchserve(img, model_path=None, eager_mode=False, opt=None):
    """
    eager_mode: not used in this function; put in place to be consistent with run_dask
           so that run_wrapper() could call either this function or run_dask with
           same syntax
    opt: same as eager_mode
    """
    buffer = BytesIO()
    torch.save(transform(img.resize((opt.scale_size, opt.scale_size))), buffer)

    torchserve_host = os.getenv('TORCHSERVE_HOST', 'http://localhost')
    res = requests.post(
        f'{torchserve_host}/wfpredict/deepliif',
        json={'img': base64.b64encode(buffer.getvalue()).decode('utf-8')}
    )

    res.raise_for_status()

    def deserialize_tensor(bs):
        return torch.load(BytesIO(base64.b64decode(bs.encode())), map_location=torch.device('cpu'))

    return {k: tensor_to_pil(deserialize_tensor(v)) for k, v in res.json().items()}


def run_dask(img, model_path, eager_mode=False, opt=None):
    model_dir = os.getenv('DEEPLIIF_MODEL_DIR', model_path)
    nets = init_nets(model_dir, eager_mode, opt)
    
    if opt.input_no > 1:
        l_ts = [transform(img_i.resize((opt.scale_size,opt.scale_size))) for img_i in img]
        ts = torch.cat(l_ts, dim=1)
    else:
        ts = transform(img.resize((opt.scale_size, opt.scale_size)))
    

    @delayed
    def forward(input, model):
        with torch.no_grad():
            return model(input.to(next(model.parameters()).device))
    
    if opt.model == 'DeepLIIF':
        seg_map = {'G1': 'G52', 'G2': 'G53', 'G3': 'G54', 'G4': 'G55'}
        
        lazy_gens = {k: forward(ts, nets[k]) for k in seg_map}
        gens = compute(lazy_gens)[0]
        
        lazy_segs = {v: forward(gens[k], nets[v]).to(torch.device('cpu')) for k, v in seg_map.items()}
        lazy_segs['G51'] = forward(ts, nets['G51']).to(torch.device('cpu'))
        segs = compute(lazy_segs)[0]
    
        seg_weights = [0.25, 0.25, 0.25, 0, 0.25]
        seg = torch.stack([torch.mul(n, w) for n, w in zip(segs.values(), seg_weights)]).sum(dim=0)
    
        res = {k: tensor_to_pil(v) for k, v in gens.items()}
        res['G5'] = tensor_to_pil(seg)
    
        return res
    elif opt.model in ['DeepLIIFExt','SDG']:
        seg_map = {'G_' + str(i): 'GS_' + str(i) for i in range(1, opt.modalities_no + 1)}
        
        lazy_gens = {k: forward(ts, nets[k]) for k in seg_map}
        gens = compute(lazy_gens)[0]
        
        res = {k: tensor_to_pil(v) for k, v in gens.items()}
    
        if opt.seg_gen:
            lazy_segs = {v: forward(torch.cat([ts.to(torch.device('cpu')), gens[next(iter(seg_map))].to(torch.device('cpu')), gens[k].to(torch.device('cpu'))], 1), nets[v]).to(torch.device('cpu')) for k, v in seg_map.items()}
            segs = compute(lazy_segs)[0]
            res.update({k: tensor_to_pil(v) for k, v in segs.items()})
    
        return res
    else:
        raise Exception(f'run_dask() not fully implemented for {opt.model}')

    


def is_empty(tile):
    # return True if np.mean(np.array(tile) - np.array(mean_background_val)) < 40 else False
    if isinstance(tile, list): # for pair of tiles, only mark it as empty / no need for prediction if ALL tiles are empty
        return all([True if calculate_background_area(t) > 98 else False for t in tile])
    else:
        return True if calculate_background_area(tile) > 98 else False


def run_wrapper(tile, run_fn, model_path, eager_mode=False, opt=None):
    if opt.model == 'DeepLIIF':
        if is_empty(tile):
            return {
                'G1': Image.new(mode='RGB', size=(512, 512), color=(201, 211, 208)),
                'G2': Image.new(mode='RGB', size=(512, 512), color=(10, 10, 10)),
                'G3': Image.new(mode='RGB', size=(512, 512), color=(0, 0, 0)),
                'G4': Image.new(mode='RGB', size=(512, 512), color=(10, 10, 10)),
                'G5': Image.new(mode='RGB', size=(512, 512), color=(0, 0, 0))
            }
        else:
            return run_fn(tile, model_path, eager_mode, opt)
    elif opt.model in ['DeepLIIFExt', 'SDG']:
        if is_empty(tile):
            res = {'G_' + str(i): Image.new(mode='RGB', size=(512, 512)) for i in range(1, opt.modalities_no + 1)}
            res.update({'GS_' + str(i): Image.new(mode='RGB', size=(512, 512)) for i in range(1, opt.modalities_no + 1)})
            return res
        else:
            return run_fn(tile, model_path, eager_mode, opt)
    else:
        raise Exception(f'run_wrapper() not implemented for model {opt.model}')


def inference_old(img, tile_size, overlap_size, model_path, use_torchserve=False, eager_mode=False,
                  color_dapi=False, color_marker=False):
    
    tiles = list(generate_tiles(img, tile_size, overlap_size))

    run_fn = run_torchserve if use_torchserve else run_dask
    # res = [Tile(t.i, t.j, run_fn(t.img, model_path)) for t in tiles]
    res = [Tile(t.i, t.j, run_wrapper(t.img, run_fn, model_path, eager_mode)) for t in tiles]

    def get_net_tiles(n):
        return [Tile(t.i, t.j, t.img[n]) for t in res]

    images = {}

    images['Hema'] = stitch(get_net_tiles('G1'), tile_size, overlap_size).resize(img.size)

    # images['DAPI'] = stitch(
    #     [Tile(t.i, t.j, adjust_background_tile(dt.img))
    #      for t, dt in zip(tiles, get_net_tiles('G2'))],
    #     tile_size, overlap_size).resize(img.size)
    # dapi_pix = np.array(images['DAPI'])
    # dapi_pix[:, :, 0] = 0
    # images['DAPI'] = Image.fromarray(dapi_pix)

    images['DAPI'] = stitch(get_net_tiles('G2'), tile_size, overlap_size).resize(img.size)
    dapi_pix = np.array(images['DAPI'].convert('L').convert('RGB'))
    if color_dapi:
      dapi_pix[:, :, 0] = 0
    images['DAPI'] = Image.fromarray(dapi_pix)
    images['Lap2'] = stitch(get_net_tiles('G3'), tile_size, overlap_size).resize(img.size)
    images['Marker'] = stitch(get_net_tiles('G4'), tile_size, overlap_size).resize(img.size)
    marker_pix = np.array(images['Marker'].convert('L').convert('RGB'))
    if color_marker:
      marker_pix[:, :, 2] = 0
    images['Marker'] = Image.fromarray(marker_pix)

    # images['Marker'] = stitch(
    #     [Tile(t.i, t.j, kt.img)
    #      for t, kt in zip(tiles, get_net_tiles('G4'))],
    #     tile_size, overlap_size).resize(img.size)

    images['Seg'] = stitch(get_net_tiles('G5'), tile_size, overlap_size).resize(img.size)

    return images


def inference(img, tile_size, overlap_size, model_path, use_torchserve=False, eager_mode=False,
              color_dapi=False, color_marker=False, opt=None):
    if not opt:
        opt = get_opt(model_path)
        #print_options(opt)
    
    if opt.model == 'DeepLIIF':
        rescaled, rows, cols = format_image_for_tiling(img, tile_size, overlap_size)
    
        run_fn = run_torchserve if use_torchserve else run_dask
    
        images = {}
        d_modality2net = {'Hema':'G1',
                          'DAPI':'G2',
                          'Lap2':'G3',
                          'Marker':'G4',
                          'Seg':'G5'}
        
        for k in d_modality2net.keys():
            images[k] = create_image_for_stitching(tile_size, rows, cols)
    
        for i in range(cols):
            for j in range(rows):
                tile = extract_tile(rescaled, tile_size, overlap_size, i, j)
                res = run_wrapper(tile, run_fn, model_path, eager_mode, opt)
                
                for modality_name, net_name in d_modality2net.items():
                    stitch_tile(images[modality_name], res[net_name], tile_size, overlap_size, i, j)
        
        for modality_name, output_img in images.items():
            images[modality_name] = output_img.resize(img.size)
    
        if color_dapi:
            matrix = (       0,        0,        0, 0,
                      299/1000, 587/1000, 114/1000, 0,
                      299/1000, 587/1000, 114/1000, 0)
            images['DAPI'] = images['DAPI'].convert('RGB', matrix)
    
        if color_marker:
            matrix = (299/1000, 587/1000, 114/1000, 0,
                      299/1000, 587/1000, 114/1000, 0,
                             0,        0,        0, 0)
            images['Marker'] = images['Marker'].convert('RGB', matrix)
    
        return images
        
    elif opt.model == 'DeepLIIFExt':
        #param_dict = read_train_options(model_path)
        #modalities_no = int(param_dict['modalities_no']) if param_dict else 4
        #seg_gen = (param_dict['seg_gen'] == 'True') if param_dict else True
        
        
        rescaled, rows, cols = format_image_for_tiling(img, tile_size, overlap_size)
        run_fn = run_torchserve if use_torchserve else run_dask
    
        def get_net_tiles(n):
            return [Tile(t.i, t.j, t.img[n]) for t in res]
    
        images = {}
        d_modality2net = {f'mod{i}':f'G_{i}' for i in range(1, opt.modalities_no + 1)}
        if opt.seg_gen:
            d_modality2net.update({f'Seg{i}':f'GS_{i}' for i in range(1, opt.modalities_no + 1)})
        
        for k in d_modality2net.keys():
            images[k] = create_image_for_stitching(tile_size, rows, cols)
    
        for i in range(cols):
            for j in range(rows):
                tile = extract_tile(rescaled, tile_size, overlap_size, i, j)
                res = run_wrapper(tile, run_fn, model_path, eager_mode, opt)
                
                for modality_name, net_name in d_modality2net.items():
                    stitch_tile(images[modality_name], res[net_name], tile_size, overlap_size, i, j)
        
        for modality_name, output_img in images.items():
            images[modality_name] = output_img.resize(img.size)
            
        return images
        
    elif opt.model == 'SDG':
        # SDG could have multiple input images / modalities
        # the input hence could be a rectangle
        # we split the input to get each modality image one by one
        # then create tiles for each of the modality images
        # tile_pair is a list that contains the tiles at the given location for each modality image
        # l_tile_pair is a list of tile_pair that covers all locations
        # for inference, each tile_pair is used to get the output at the given location
        w, h = img.size
        w2 = int(w / opt.input_no)
        
        l_img = []        
        for i in range(opt.input_no):
            img_i = img.crop((w2 * i, 0, w2 * (i+1), h))
            rescaled_img_i, rows, cols = format_image_for_tiling(img_i, tile_size, overlap_size)
            l_img.append(rescaled_img_i)
        
        run_fn = run_torchserve if use_torchserve else run_dask
        
        images = {}
        d_modality2net = {f'mod{i}':f'G_{i}' for i in range(1, opt.modalities_no + 1)}
        for k in d_modality2net.keys():
            images[k] = create_image_for_stitching(tile_size, rows, cols)
        
        for i in range(cols):
            for j in range(rows):
                tile_pair = [extract_tile(rescaled, tile_size, overlap_size, i, j) for rescaled in l_img]
                res = run_wrapper(tile_pair, run_fn, model_path, eager_mode, opt)
                
                for modality_name, net_name in d_modality2net.items():
                    stitch_tile(images[modality_name], res[net_name], tile_size, overlap_size, i, j)
        
        for modality_name, output_img in images.items():
            images[modality_name] = output_img.resize((w2,w2))
        
        return images
    
    else:
        raise Exception(f'inference() not implemented for model {opt.model}')


def postprocess(orig, images, tile_size, model, seg_thresh=150, size_thresh='auto', marker_thresh='auto', size_thresh_upper=None):
    if model == 'DeepLIIF':
        resolution = '40x' if tile_size > 384 else ('20x' if tile_size > 192 else '10x')
        overlay, refined, scoring = compute_results(np.array(orig), np.array(images['Seg']),
                                                    np.array(images['Marker'].convert('L')) if 'Marker' in images else None,
                                                    resolution, seg_thresh, size_thresh, marker_thresh, size_thresh_upper)
        processed_images = {}
        processed_images['SegOverlaid'] = Image.fromarray(overlay)
        processed_images['SegRefined'] = Image.fromarray(refined)
        return processed_images, scoring

    elif model == 'DeepLIIFExt':
        resolution = '40x' if tile_size > 768 else ('20x' if tile_size > 384 else '10x')
        processed_images = {}
        scoring = {}
        for img_name in list(images.keys()):
            if 'Seg' in img_name:
                seg_img = images[img_name]
                overlay, refined, score = compute_results(np.array(orig), np.array(images[img_name]),
                                                          None, resolution,
                                                          seg_thresh, size_thresh, marker_thresh, size_thresh_upper)
    
                processed_images[img_name + '_Overlaid'] = Image.fromarray(overlay)
                processed_images[img_name + '_Refined'] = Image.fromarray(refined)
                scoring[img_name] = score
        return processed_images, scoring

    else:
        raise Exception(f'postprocess() not implemented for model {model}')


def infer_modalities(img, tile_size, model_dir, eager_mode=False,
                     color_dapi=False, color_marker=False, opt=None):
    """
    This function is used to infer modalities for the given image using a trained model.
    :param img: The input image.
    :param tile_size: The tile size.
    :param model_dir: The directory containing serialized model files.
    :return: The inferred modalities and the segmentation mask.
    """
    if opt is None:
        opt = get_opt(model_dir)
        opt.use_dp = False
        #print_options(opt)
    
    if not tile_size:
        tile_size = check_multi_scale(Image.open('./images/target.png').convert('L'),
                                      img.convert('L'))
    tile_size = int(tile_size)
    
    # for those with multiple input modalities, find the correct size to calculate overlap_size
    input_no = opt.input_no if hasattr(opt, 'input_no') else 1
    img_size = (img.size[0] / input_no, img.size[1]) # (width, height)

    images = inference(
        img,
        tile_size=tile_size,
        overlap_size=compute_overlap(img_size, tile_size),
        model_path=model_dir,
        eager_mode=eager_mode,
        color_dapi=color_dapi,
        color_marker=color_marker,
        opt=opt
    )
    
    if not hasattr(opt,'seg_gen') or (hasattr(opt,'seg_gen') and opt.seg_gen): # the first condition accounts for old settings of deepliif; the second refers to deepliifext models
        post_images, scoring = postprocess(img, images, tile_size, opt.model)
        images = {**images, **post_images}
        return images, scoring
    else:
        return images, None


def infer_results_for_wsi(input_dir, filename, output_dir, model_dir, tile_size, region_size=20000):
    """
    This function infers modalities and segmentation mask for the given WSI image. It

    :param input_dir: The directory containing the WSI.
    :param filename: The WSI name.
    :param output_dir: The directory for saving the inferred modalities.
    :param model_dir: The directory containing the serialized model files.
    :param tile_size: The tile size.
    :param region_size: The size of each individual region to be processed at once.
    :return:
    """
    results_dir = os.path.join(output_dir, filename)
    if not os.path.exists(results_dir):
        os.makedirs(results_dir)
    size_x, size_y, size_z, size_c, size_t, pixel_type = get_information(os.path.join(input_dir, filename))
    print(filename, size_x, size_y, size_z, size_c, size_t, pixel_type)
    results = {}
    start_x, start_y = 0, 0
    while start_x < size_x:
        while start_y < size_y:
            print(start_x, start_y)
            region_XYWH = (start_x, start_y, min(region_size, size_x - start_x), min(region_size, size_y - start_y))
            region = read_bioformats_image_with_reader(os.path.join(input_dir, filename), region=region_XYWH)

            region_modalities, region_scoring = infer_modalities(Image.fromarray((region * 255).astype(np.uint8)), tile_size, model_dir)

            for name, img in region_modalities.items():
                if name not in results:
                    results[name] = np.zeros((size_y, size_x, 3), dtype=np.uint8)
                results[name][region_XYWH[1]: region_XYWH[1] + region_XYWH[3],
                region_XYWH[0]: region_XYWH[0] + region_XYWH[2]] = np.array(img)
            start_y += region_size
        start_y = 0
        start_x += region_size

    write_results_to_pickle_file(os.path.join(results_dir, "results.pickle"), results)
    # read_results_from_pickle_file(os.path.join(results_dir, "results.pickle"))

    for name, img in results.items():
        write_big_tiff_file(os.path.join(results_dir, filename.replace('.svs', '_' + name + '.ome.tiff')), img,
                            tile_size)

    javabridge.kill_vm()<|MERGE_RESOLUTION|>--- conflicted
+++ resolved
@@ -175,11 +175,8 @@
 
     number_of_gpus_all = torch.cuda.device_count()
     number_of_gpus = len(opt.gpu_ids)
-<<<<<<< HEAD
-    
-=======
     #print(number_of_gpus)
->>>>>>> 05e8ffb3
+
     if number_of_gpus > 0:
         mapping_gpu_ids = {i:idx for i,idx in enumerate(opt.gpu_ids)}
         chunks = [itertools.chain.from_iterable(c) for c in chunker(net_groups, number_of_gpus)]
