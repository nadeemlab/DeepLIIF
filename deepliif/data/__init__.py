--- conflicted
+++ resolved
@@ -89,23 +89,6 @@
             worker_seed = torch.initial_seed() % 2**32
             np.random.seed(worker_seed)
             random.seed(worker_seed)
-<<<<<<< HEAD
-
-        g = torch.Generator()
-        g.manual_seed(0)
-
-        self.dataloader = torch.utils.data.DataLoader(
-            self.dataset,
-            sampler=sampler,
-            batch_size=batch_size,
-            shuffle=not serial_batches if sampler is None else False,
-            num_workers=int(num_threads),
-            worker_init_fn=seed_worker,
-            generator=g
-        )
-
-        self.sampler=sampler            
-=======
         
         if os.getenv('DEEPLIIF_SEED',None) is None:
             self.dataloader = torch.utils.data.DataLoader(
@@ -130,7 +113,6 @@
             )
 
         self.sampler=sampler
->>>>>>> 174ead04
 
     def load_data(self):
         return self
