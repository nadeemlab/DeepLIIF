import os
import json
import time
import random

import click
import cv2
import torch
import numpy as np
from PIL import Image

from deepliif.data import create_dataset, AlignedDataset, transform
from deepliif.models import inference, postprocess, compute_overlap, init_nets, DeepLIIFModel
from deepliif.util import allowed_file, Visualizer

import torch.distributed as dist
import os
import torch

import numpy as np
import random
import torch

<<<<<<< HEAD
=======
from packaging import version
import subprocess

>>>>>>> 174ead04
def set_seed(seed=0,rank=None):
    """
    seed: basic seed
    rank: rank of the current process, using which to mutate basic seed to have a unique seed per process
    """
    os.environ['DEEPLIIF_SEED'] = str(seed)

    if seed is not None:
        if rank is not None:
            seed_final = seed + int(rank)
        else:
            seed_final = seed

        os.environ['PYTHONHASHSEED'] = str(seed_final)
        random.seed(seed_final)
        np.random.seed(seed_final)
        torch.manual_seed(seed_final)
        torch.cuda.manual_seed(seed_final)
        torch.cuda.manual_seed_all(seed_final)
        torch.backends.cudnn.benchmark = False
        torch.backends.cudnn.deterministic = True
        torch.use_deterministic_algorithms(True)
        print(f'deterministic training, seed set to {seed_final}')
    else:
        print(f'not using deterministic training')


def ensure_exists(d):
    if not os.path.exists(d):
        os.makedirs(d)


@click.group()
def cli():
    """Commonly used DeepLIIF batch operations"""
    pass


@cli.command()
@click.option('--dataroot', required=True, type=str,
              help='path to images (should have subfolders trainA, trainB, valA, valB, etc)')
@click.option('--name', default='experiment_name',
              help='name of the experiment. It decides where to store samples and models')
@click.option('--gpu-ids', type=int, multiple=True, help='gpu-ids 0 gpu-ids 1 or gpu-ids -1 for CPU')
@click.option('--checkpoints-dir', default='./checkpoints', help='models are saved here')
@click.option('--targets-no', default=5, help='number of targets')
# model parameters
@click.option('--input-nc', default=3, help='# of input image channels: 3 for RGB and 1 for grayscale')
@click.option('--output-nc', default=3, help='# of output image channels: 3 for RGB and 1 for grayscale')
@click.option('--ngf', default=64, help='# of gen filters in the last conv layer')
@click.option('--ndf', default=64, help='# of discrim filters in the first conv layer')
@click.option('--net-d', default='n_layers',
              help='specify discriminator architecture [basic | n_layers | pixel]. The basic model is a 70x70 '
                   'PatchGAN. n_layers allows you to specify the layers in the discriminator')
@click.option('--net-g', default='resnet_9blocks',
              help='specify generator architecture [resnet_9blocks | resnet_6blocks | unet_512 | unet_256 | unet_128]')
@click.option('--n-layers-d', default=4, help='only used if netD==n_layers')
@click.option('--norm', default='batch',
              help='instance normalization or batch normalization [instance | batch | none]')
@click.option('--init-type', default='normal',
              help='network initialization [normal | xavier | kaiming | orthogonal]')
@click.option('--init-gain', default=0.02, help='scaling factor for normal, xavier and orthogonal.')
@click.option('--padding-type', default='reflect', help='network padding type.')
@click.option('--no-dropout', is_flag=True, help='no dropout for the generator')
# dataset parameters
@click.option('--direction', default='AtoB', help='AtoB or BtoA')
@click.option('--serial-batches', is_flag=True,
              help='if true, takes images in order to make batches, otherwise takes them randomly')
@click.option('--num-threads', default=4, help='# threads for loading data')
@click.option('--batch-size', default=1, help='input batch size')
@click.option('--load-size', default=512, help='scale images to this size')
@click.option('--crop-size', default=512, help='then crop to this size')
@click.option('--max-dataset-size', type=int,
              help='Maximum number of samples allowed per dataset. If the dataset directory contains more than '
                   'max_dataset_size, only a subset is loaded.')
@click.option('--preprocess', type=str,
              help='scaling and cropping of images at load time [resize_and_crop | crop | scale_width | '
                   'scale_width_and_crop | none]')
@click.option('--no-flip', is_flag=True,
              help='if specified, do not flip the images for data augmentation')
@click.option('--display-winsize', default=512, help='display window size for both visdom and HTML')
# additional parameters
@click.option('--epoch', default='latest',
              help='which epoch to load? set to latest to use latest cached model')
@click.option('--load-iter', default=0,
              help='which iteration to load? if load_iter > 0, the code will load models by iter_[load_iter]; '
                   'otherwise, the code will load models by [epoch]')
@click.option('--verbose', is_flag=True, help='if specified, print more debugging information')
@click.option('--lambda-L1', default=100.0, help='weight for L1 loss')
@click.option('--is-train', is_flag=True, default=True)
@click.option('--continue-train', is_flag=True, help='continue training: load the latest model')
@click.option('--epoch-count', type=int, default=0,
              help='the starting  epoch count, we save the model by <epoch_count>, <epoch_count>+<save_latest_freq>')
@click.option('--phase', default='train', help='train, val, test, etc')
# training parameters
@click.option('--n-epochs', type=int, default=100,
              help='number of epochs with the initial learning rate')
@click.option('--n-epochs-decay', type=int, default=100,
              help='number of epochs to linearly decay learning rate to zero')
@click.option('--beta1', default=0.5, help='momentum term of adam')
@click.option('--lr', default=0.0002, help='initial learning rate for adam')
@click.option('--lr-policy', default='linear',
              help='learning rate policy. [linear | step | plateau | cosine]')
@click.option('--lr-decay-iters', type=int, default=50,
              help='multiply by a gamma every lr_decay_iters iterations')
# visdom and HTML visualization parameters
@click.option('--display-freq', default=400, help='frequency of showing training results on screen')
@click.option('--display-ncols', default=4,
              help='if positive, display all images in a single visdom web panel with certain number of images per row.')
@click.option('--display-id', default=1, help='window id of the web display')
@click.option('--display-server', default="http://localhost", help='visdom server of the web display')
@click.option('--display-env', default='main',
              help='visdom display environment name (default is "main")')
@click.option('--display-port', default=8097, help='visdom port of the web display')
@click.option('--update-html-freq', default=1000, help='frequency of saving training results to html')
@click.option('--print-freq', default=100, help='frequency of showing training results on console')
@click.option('--no-html', is_flag=True,
              help='do not save intermediate training results to [opt.checkpoints_dir]/[opt.name]/web/')
# network saving and loading parameters
@click.option('--save-latest-freq', default=500, help='frequency of saving the latest results')
@click.option('--save-epoch-freq', default=100,
              help='frequency of saving checkpoints at the end of epochs')
@click.option('--save-by-iter', is_flag=True, help='whether saves model by iteration')
@click.option('--remote', type=bool, default=False, help='whether isolate visdom checkpoints or not; if False, you can run a separate visdom server anywhere that consumes the checkpoints')
@click.option('--remote-transfer-cmd', type=str, default=None, help='module and function to be used to transfer remote files to target storage location, for example mymodule.myfunction')
@click.option('--local-rank', type=int, default=None, help='placeholder argument for torchrun, no need for manual setup')
@click.option('--seed', type=int, default=None, help='basic seed to be used for deterministic training, default to None (non-deterministic)')
def train(dataroot, name, gpu_ids, checkpoints_dir, targets_no, input_nc, output_nc, ngf, ndf, net_d, net_g,
          n_layers_d, norm, init_type, init_gain, padding_type, no_dropout, direction, serial_batches, num_threads,
          batch_size, load_size, crop_size, max_dataset_size, preprocess, no_flip, display_winsize, epoch, load_iter,
          verbose, lambda_l1, is_train, display_freq, display_ncols, display_id, display_server, display_env,
          display_port, update_html_freq, print_freq, no_html, save_latest_freq, save_epoch_freq, save_by_iter,
          continue_train, epoch_count, phase, lr_policy, n_epochs, n_epochs_decay, beta1, lr, lr_decay_iters,
          remote, local_rank, remote_transfer_cmd, seed):
    """General-purpose training script for multi-task image-to-image translation.

    This script works for various models (with option '--model': e.g., DeepLIIF) and
    different datasets (with option '--dataset_mode': e.g., aligned, unaligned, single, colorization).
    You need to specify the dataset ('--dataroot'), experiment name ('--name'), and model ('--model').

    It first creates model, dataset, and visualizer given the option.
    It then does standard network training. During the training, it also visualize/save the images, print/save the loss
    plot, and save models.The script supports continue/resume training.
    Use '--continue_train' to resume your previous training.
    """
    local_rank = os.getenv('LOCAL_RANK') # DDP single node training triggered by torchrun has LOCAL_RANK
    rank = os.getenv('RANK') # if using DDP with multiple nodes, please provide global rank in env var RANK

    if len(gpu_ids) > 0:
        if local_rank is not None:
            local_rank = int(local_rank)
            torch.cuda.set_device(gpu_ids[local_rank])
            gpu_ids=[gpu_ids[local_rank]]
        else:
            torch.cuda.set_device(gpu_ids[0])

    if local_rank is not None: # LOCAL_RANK will be assigned a rank number if torchrun ddp is used
        dist.init_process_group(backend='nccl')
        print('local rank:',local_rank)
        set_seed(seed,local_rank)
    elif rank is not None:
        set_seed(seed, rank)
    else:
        set_seed(seed)


    if len(gpu_ids) > 0:
        local_rank = os.getenv('LOCAL_RANK') # DDP single node training triggered by torchrun has LOCAL_RANK
        rank = os.getenv('RANK') # if using DDP with multiple nodes, please provide global rank in env var RANK

        if local_rank is not None:
            local_rank = int(local_rank)
            torch.cuda.set_device(local_rank)
            gpu_ids=[local_rank]
        else:
            torch.cuda.set_device(gpu_ids[0])

    if local_rank is not None: # LOCAL_RANK will be assigned a rank number if torchrun ddp is used
        dist.init_process_group(backend='nccl')
        print('local rank:',local_rank)
        set_seed(seed,local_rank)
    elif rank is not None:
        set_seed(seed, rank)
    else:
        set_seed(seed)


    # create a dataset given dataset_mode and other options
    dataset = AlignedDataset(dataroot, load_size, crop_size, input_nc, output_nc, direction, targets_no, preprocess,
                             no_flip, phase, max_dataset_size)

    dataset = create_dataset(dataset, batch_size, serial_batches, num_threads, max_dataset_size, gpu_ids)
    # get the number of images in the dataset.
    click.echo('The number of training images = %d' % len(dataset))

    # create a model given model and other options
    model = DeepLIIFModel(gpu_ids, is_train, checkpoints_dir, name, preprocess, targets_no, input_nc, output_nc, ngf,
<<<<<<< HEAD
                          net_g, norm, no_dropout, init_type, init_gain, ndf, net_d, n_layers_d, lr, beta1, lambda_l1,
=======
                          net_g, norm, no_dropout, init_type, init_gain, padding_type, ndf, net_d, n_layers_d, lr, beta1, lambda_l1,
>>>>>>> 174ead04
                          lr_policy, remote_transfer_cmd)
    # regular setup: load and print networks; create schedulers
    model.setup(lr_policy, epoch_count, n_epochs, n_epochs_decay, lr_decay_iters, continue_train, load_iter, epoch,
                verbose)

    # create a visualizer that display/save images and plots
    visualizer = Visualizer(display_id, is_train, no_html, display_winsize, name, display_port, display_ncols,
                            display_server, display_env, checkpoints_dir, remote, remote_transfer_cmd)
    # the total number of training iterations
    total_iters = 0

    # outer loop for different epochs; we save the model by <epoch_count>, <epoch_count>+<save_latest_freq>
    for epoch in range(epoch_count, n_epochs + n_epochs_decay + 1):
        # timer for entire epoch
        epoch_start_time = time.time()
        # timer for data loading per iteration
        iter_data_time = time.time()
        # the number of training iterations in current epoch, reset to 0 every epoch
        epoch_iter = 0
        # reset the visualizer: make sure it saves the results to HTML at least once every epoch
        visualizer.reset()

        # https://pytorch.org/docs/stable/data.html#torch.utils.data.distributed.DistributedSampler
        if local_rank is not None or os.getenv('RANK') is not None: # if DDP is used, either on one node or multi nodes
            if not serial_batches: # if we want randome order in mini batches
                dataset.sampler.set_epoch(epoch)

        # inner loop within one epoch
        for i, data in enumerate(dataset):
            # timer for computation per iteration
            iter_start_time = time.time()
            if total_iters % print_freq == 0:
                t_data = iter_start_time - iter_data_time

            total_iters += batch_size
            epoch_iter += batch_size
            # unpack data from dataset and apply preprocessing
            model.set_input(data)
            # calculate loss functions, get gradients, update network weights
            model.optimize_parameters()

            # display images on visdom and save images to a HTML file
            if total_iters % display_freq == 0:
                save_result = total_iters % update_html_freq == 0
                model.compute_visuals()
                visualizer.display_current_results(model.get_current_visuals(), epoch, save_result)

            # print training losses and save logging information to the disk
            if total_iters % print_freq == 0:
                losses = model.get_current_losses()
                t_comp = (time.time() - iter_start_time) / batch_size
                visualizer.print_current_losses(epoch, epoch_iter, losses, t_comp, t_data)
                if display_id > 0:
                    visualizer.plot_current_losses(epoch, float(epoch_iter) / len(dataset), losses)

            # cache our latest model every <save_latest_freq> iterations
            if total_iters % save_latest_freq == 0:
                print('saving the latest model (epoch %d, total_iters %d)' % (epoch, total_iters))
                save_suffix = 'iter_%d' % total_iters if save_by_iter else 'latest'
                model.save_networks(save_suffix)

            iter_data_time = time.time()

        # cache our model every <save_epoch_freq> epochs
        if epoch % save_epoch_freq == 0:
            print('saving the model at the end of epoch %d, iters %d' % (epoch, total_iters))
            model.save_networks('latest')
            model.save_networks(epoch)

        print('End of epoch %d / %d \t Time Taken: %d sec' % (
            epoch, n_epochs + n_epochs_decay, time.time() - epoch_start_time))
        # update learning rates at the end of every epoch.
        model.update_learning_rate()


@cli.command()
@click.option('--dataroot', required=True, type=str,
              help='path to images (should have subfolders trainA, trainB, valA, valB, etc)')
@click.option('--name', default='experiment_name',
              help='name of the experiment. It decides where to store samples and models')
@click.option('--gpu-ids', type=int, multiple=True, help='gpu-ids 0 gpu-ids 1 or gpu-ids -1 for CPU')
@click.option('--checkpoints-dir', default='./checkpoints', help='models are saved here')
@click.option('--targets-no', default=5, help='number of targets')
# model parameters
@click.option('--input-nc', default=3, help='# of input image channels: 3 for RGB and 1 for grayscale')
@click.option('--output-nc', default=3, help='# of output image channels: 3 for RGB and 1 for grayscale')
@click.option('--ngf', default=64, help='# of gen filters in the last conv layer')
@click.option('--ndf', default=64, help='# of discrim filters in the first conv layer')
@click.option('--net-d', default='n_layers',
              help='specify discriminator architecture [basic | n_layers | pixel]. The basic model is a 70x70 '
                   'PatchGAN. n_layers allows you to specify the layers in the discriminator')
@click.option('--net-g', default='resnet_9blocks',
              help='specify generator architecture [resnet_9blocks | resnet_6blocks | unet_512 | unet_256 | unet_128]')
@click.option('--n-layers-d', default=4, help='only used if netD==n_layers')
@click.option('--norm', default='batch',
              help='instance normalization or batch normalization [instance | batch | none]')
@click.option('--init-type', default='normal',
              help='network initialization [normal | xavier | kaiming | orthogonal]')
@click.option('--init-gain', default=0.02, help='scaling factor for normal, xavier and orthogonal.')
@click.option('--no-dropout', is_flag=True, help='no dropout for the generator')
# dataset parameters
@click.option('--direction', default='AtoB', help='AtoB or BtoA')
@click.option('--serial-batches', is_flag=True,
              help='if true, takes images in order to make batches, otherwise takes them randomly')
@click.option('--num-threads', default=4, help='# threads for loading data')
@click.option('--batch-size', default=1, help='input batch size')
@click.option('--load-size', default=512, help='scale images to this size')
@click.option('--crop-size', default=512, help='then crop to this size')
@click.option('--max-dataset-size', type=int,
              help='Maximum number of samples allowed per dataset. If the dataset directory contains more than '
                   'max_dataset_size, only a subset is loaded.')
@click.option('--preprocess', type=str,
              help='scaling and cropping of images at load time [resize_and_crop | crop | scale_width | '
                   'scale_width_and_crop | none]')
@click.option('--no-flip', is_flag=True,
              help='if specified, do not flip the images for data augmentation')
@click.option('--display-winsize', default=512, help='display window size for both visdom and HTML')
# additional parameters
@click.option('--epoch', default='latest',
              help='which epoch to load? set to latest to use latest cached model')
@click.option('--load-iter', default=0,
              help='which iteration to load? if load_iter > 0, the code will load models by iter_[load_iter]; '
                   'otherwise, the code will load models by [epoch]')
@click.option('--verbose', is_flag=True, help='if specified, print more debugging information')
@click.option('--lambda-L1', default=100.0, help='weight for L1 loss')
@click.option('--is-train', is_flag=True, default=True)
@click.option('--continue-train', is_flag=True, help='continue training: load the latest model')
@click.option('--epoch-count', type=int, default=0,
              help='the starting  epoch count, we save the model by <epoch_count>, <epoch_count>+<save_latest_freq>')
@click.option('--phase', default='train', help='train, val, test, etc')
# training parameters
@click.option('--n-epochs', type=int, default=100,
              help='number of epochs with the initial learning rate')
@click.option('--n-epochs-decay', type=int, default=100,
              help='number of epochs to linearly decay learning rate to zero')
@click.option('--beta1', default=0.5, help='momentum term of adam')
@click.option('--lr', default=0.0002, help='initial learning rate for adam')
@click.option('--lr-policy', default='linear',
              help='learning rate policy. [linear | step | plateau | cosine]')
@click.option('--lr-decay-iters', type=int, default=50,
              help='multiply by a gamma every lr_decay_iters iterations')
# visdom and HTML visualization parameters
@click.option('--display-freq', default=400, help='frequency of showing training results on screen')
@click.option('--display-ncols', default=4,
              help='if positive, display all images in a single visdom web panel with certain number of images per row.')
@click.option('--display-id', default=1, help='window id of the web display')
@click.option('--display-server', default="http://localhost", help='visdom server of the web display')
@click.option('--display-env', default='main',
              help='visdom display environment name (default is "main")')
@click.option('--display-port', default=8097, help='visdom port of the web display')
@click.option('--update-html-freq', default=1000, help='frequency of saving training results to html')
@click.option('--print-freq', default=100, help='frequency of showing training results on console')
@click.option('--no-html', is_flag=True,
              help='do not save intermediate training results to [opt.checkpoints_dir]/[opt.name]/web/')
# network saving and loading parameters
@click.option('--save-latest-freq', default=500, help='frequency of saving the latest results')
@click.option('--save-epoch-freq', default=100,
              help='frequency of saving checkpoints at the end of epochs')
@click.option('--save-by-iter', is_flag=True, help='whether saves model by iteration')
@click.option('--remote', type=bool, default=False, help='whether isolate visdom checkpoints or not; if False, you can run a separate visdom server anywhere that consumes the checkpoints')
@click.option('--remote-transfer-cmd', type=str, default=None, help='module and function to be used to transfer remote files to target storage location, for example mymodule.myfunction')
@click.option('--local-rank', type=int, default=None, help='placeholder argument for torchrun, no need for manual setup')
@click.option('--seed', type=int, default=None, help='basic seed to be used for deterministic training, default to None (non-deterministic)')
@click.option('--use-torchrun', type=str, default=None, help='provide torchrun options, all in one string, for example "-t3 --log_dir ~/log/ --nproc_per_node 1"; if your pytorch version is older than 1.10, torch.distributed.launch will be called instead of torchrun')
def trainlaunch(**kwargs):
    """
    A wrapper method that executes deepliif/train.py via subprocess.
    All options are the same to train() except for the additional `--use-torchrun`.
    The options received will be parsed and concatenated into a string, appended to `python deepliif/train.py ...`.

    * for developers, this at the moment can only be tested after building and installing deepliif
      because deepliif/train.py imports deepliif.xyz, and this reference is wrong until the deepliif package is installed
    """
    #### parse options
    options = []

    ## map perceived lowercase back to original uppercase
    d_map_key = {'lambda_l1':'lambda_L1'} # --lambda-L1 is consumed as lambda_l1

    ## click flags
    l_flag_default_false = ['no_dropout','serial_batches','no_flip','verbose',
                           'continue_train','no_html','save_by_iter']
    l_flag_default_true = ['is_train']
    d_flag = {**{x:False for x in l_flag_default_false},
              **{x:True for x in l_flag_default_true}}

    ## args/options not needed in train,py 
    l_arg_skip = ['use_torchrun']

    ## reconstruct the string of options to be passed to train.py
    for k,v in kwargs.items():
        if k not in l_arg_skip:
            if type(v) != tuple:
                if v is not None:
                    k = d_map_key[k] if k in d_map_key.keys() else k
                    if k in d_flag.keys():
                        if v == d_flag[k]: # do not append if the value of the flag value is the default value
                            pass
                        else:
                            options.append(f'--{k.replace("_","-")}')
                    else:
                        options.append(f'--{k.replace("_","-")} {v}')
            else:
                for element in v:
                    k = d_map_key[k] if k in d_map_key.keys() else k
                    options.append(f'--{k.replace("_","-")} {element}')

    options = ' '.join(options)

    #### locate train.py
    import deepliif
    path_train_py = deepliif.__file__.split('/')
    path_train_py[-1] = 'train.py'
    path_train_py = '/'.join(path_train_py)

    #### execute train.py
    if kwargs['use_torchrun']:
        if version.parse(torch.__version__) >= version.parse('1.10.0'):
            subprocess.run(f'torchrun {kwargs["use_torchrun"]} {path_train_py} {options}',shell=True)
        else:
            subprocess.run(f'python -m torch.distributed.launch {kwargs["use_torchrun"]} {path_train_py} {options}',shell=True)
    else:
        subprocess.run(f'python {path_train_py} {options}',shell=True)




@cli.command()
@click.option('--input-dir', default='./Sample_Large_Tissues/', help='reads images from here')
@click.option('--output-dir', help='saves results here.')
@click.option('--tile-size', default=512, help='tile size')
def test(input_dir, output_dir, tile_size):
    """Test trained models
    """
    output_dir = output_dir or input_dir
    ensure_exists(output_dir)

    image_files = [fn for fn in os.listdir(input_dir) if allowed_file(fn)]

    with click.progressbar(
            image_files,
            label=f'Processing {len(image_files)} images',
            item_show_func=lambda fn: fn
    ) as bar:
        for filename in bar:
            img = Image.open(os.path.join(input_dir, filename))

            images = inference(
                img,
                tile_size=tile_size,
                overlap_size=compute_overlap(img.size, tile_size)
            )

            post_images, scoring = postprocess(img, images['Seg'])
            images = {**images, **post_images}

            for name, i in images.items():
                i.save(os.path.join(
                    output_dir,
                    filename.replace('.' + filename.split('.')[-1], f'_{name}.png')
                ))

            with open(os.path.join(
                    output_dir,
                    filename.replace('.' + filename.split('.')[-1], f'.json')
            ), 'w') as f:
                json.dump(scoring, f, indent=2)


@cli.command()
@click.option('--models-dir', default='./model-server/DeepLIIF_Latest_Model', help='reads models from here')
@click.option('--output-dir', help='saves results here.')
def serialize(models_dir, output_dir):
    """Serialize DeepLIIF models using Torchscript
    """
    output_dir = output_dir or models_dir

    sample = transform(Image.new('RGB', (512, 512)))

    with click.progressbar(
            init_nets(models_dir, eager_mode=True).items(),
            label='Tracing nets',
            item_show_func=lambda n: n[0] if n else n
    ) as bar:
        for name, net in bar:
            traced_net = torch.jit.trace(net, sample)
            traced_net.save(f'{output_dir}/{name}.pt')


@cli.command()
@click.option('--input-dir', type=str, required=True, help='Path to input images')
@click.option('--output-dir', type=str, required=True, help='Path to output images')
@click.option('--validation-ratio', default=0.2,
              help='The ratio of the number of the images in the validation set to the total number of images')
def prepare_training_data(input_dir, output_dir, validation_ratio):
    """Preparing data for training

    This function, first, creates the train and validation directories inside the given dataset directory.
    Then it reads all images in the folder and saves the pairs in the train or validation directory, based on the given
    validation_ratio.
    *** for training, you need to have paired data including IHC, Hematoxylin Channel, mpIF DAPI, mpIF Lap2, mpIF
    marker, and segmentation mask in the input directory ***

    :param input_dir: Path to the input images.
    :param outputt_dir: Path to the dataset directory. The function automatically creates the train and validation
        directories inside of this directory.
    :param validation_ratio: The ratio of the number of the images in the validation set to the total number of images.
    :return:
    """
    train_dir = os.path.join(output_dir, 'train')
    val_dir = os.path.join(output_dir, 'val')
    if not os.path.exists(train_dir):
        os.makedirs(train_dir, exist_ok=True)
    if not os.path.exists(val_dir):
        os.makedirs(val_dir, exist_ok=True)
    images = os.listdir(input_dir)
    for img in images:
        if 'IHC' in img:
            IHC_image = cv2.resize(cv2.imread(os.path.join(input_dir, img)), (512, 512))
            Hema_image = cv2.resize(cv2.imread(os.path.join(input_dir, img.replace('IHC', 'Hematoxylin'))), (512, 512))
            DAPI_image = cv2.resize(cv2.imread(os.path.join(input_dir, img.replace('IHC', 'DAPI'))), (512, 512))
            Lap2_image = cv2.resize(cv2.imread(os.path.join(input_dir, img.replace('IHC', 'Lap2'))), (512, 512))
            Marker_image = cv2.resize(cv2.imread(os.path.join(input_dir, img.replace('IHC', 'Marker'))), (512, 512))
            Seg_image = cv2.resize(cv2.imread(os.path.join(input_dir, img.replace('IHC', 'Seg'))), (512, 512))

            save_dir = train_dir
            if random.random() < validation_ratio:
                save_dir = val_dir
            cv2.imwrite(os.path.join(save_dir, img),
                        np.concatenate([IHC_image, Hema_image, DAPI_image, Lap2_image, Marker_image, Seg_image], 1))


@cli.command()
@click.option('--input_dir', required=True, help='path to input images')
@click.option('--output_dir', type=str, help='path to output images')
def prepare_testing_data(input_dir, dataset_dir):
    """Preparing data for testing

    This function, first, creates the test directory inside the given dataset directory.
    Then it reads all images in the folder and saves pairs in the test directory.
    *** for testing, you only need to have IHC images in the input directory ***

    :param input_dir: Path to the input images.
    :param dataset_dir: Path to the dataset directory. The function automatically creates the train and validation
        directories inside of this directory.
    :return:
    """
    test_dir = os.path.join(dataset_dir, 'test')
    if not os.path.exists(test_dir):
        os.mkdir(test_dir)
    images = os.listdir(input_dir)
    for img in images:
        if 'IHC' in img:
            image = cv2.resize(cv2.imread(os.path.join(input_dir, img)), (512, 512))
            cv2.imwrite(os.path.join(test_dir, img), np.concatenate([image, image, image, image, image, image], 1))


@cli.command()
@click.option('--pickle-dir', required=True, help='directory where the pickled snapshots are stored')
def visualize(pickle_dir):
    import pickle

    path_init = os.path.join(pickle_dir,'opt.pickle')
    print(f'waiting for initialization signal from {path_init}')
    while not os.path.exists(path_init):
        time.sleep(1)

    params_opt = pickle.load(open(path_init,'rb'))
    params_opt['remote'] = False
    visualizer = Visualizer(**params_opt)   # create a visualizer that display/save images and plots

    paths_plot = {'display_current_results':os.path.join(pickle_dir,'display_current_results.pickle'),
                'plot_current_losses':os.path.join(pickle_dir,'plot_current_losses.pickle')}

    last_modified_time = {k:0 for k in paths_plot.keys()} # initialize time

    while True:
        for method, path_plot in paths_plot.items():
            try:
                last_modified_time_plot = os.path.getmtime(path_plot)
                if last_modified_time_plot > last_modified_time[method]:
                    params_plot = pickle.load(open(path_plot,'rb'))
                    last_modified_time[method] = last_modified_time_plot
                    getattr(visualizer,method)(**params_plot)
                    print(f'{method} refreshed, last modified time {time.ctime(last_modified_time[method])}')
                else:
                    print(f'{method} not refreshed')
            except Exception as e:
                print(e)
        time.sleep(10)

if __name__ == '__main__':
    cli()<|MERGE_RESOLUTION|>--- conflicted
+++ resolved
@@ -21,12 +21,9 @@
 import random
 import torch
 
-<<<<<<< HEAD
-=======
 from packaging import version
 import subprocess
 
->>>>>>> 174ead04
 def set_seed(seed=0,rank=None):
     """
     seed: basic seed
@@ -193,27 +190,6 @@
         set_seed(seed)
 
 
-    if len(gpu_ids) > 0:
-        local_rank = os.getenv('LOCAL_RANK') # DDP single node training triggered by torchrun has LOCAL_RANK
-        rank = os.getenv('RANK') # if using DDP with multiple nodes, please provide global rank in env var RANK
-
-        if local_rank is not None:
-            local_rank = int(local_rank)
-            torch.cuda.set_device(local_rank)
-            gpu_ids=[local_rank]
-        else:
-            torch.cuda.set_device(gpu_ids[0])
-
-    if local_rank is not None: # LOCAL_RANK will be assigned a rank number if torchrun ddp is used
-        dist.init_process_group(backend='nccl')
-        print('local rank:',local_rank)
-        set_seed(seed,local_rank)
-    elif rank is not None:
-        set_seed(seed, rank)
-    else:
-        set_seed(seed)
-
-
     # create a dataset given dataset_mode and other options
     dataset = AlignedDataset(dataroot, load_size, crop_size, input_nc, output_nc, direction, targets_no, preprocess,
                              no_flip, phase, max_dataset_size)
@@ -224,11 +200,7 @@
 
     # create a model given model and other options
     model = DeepLIIFModel(gpu_ids, is_train, checkpoints_dir, name, preprocess, targets_no, input_nc, output_nc, ngf,
-<<<<<<< HEAD
-                          net_g, norm, no_dropout, init_type, init_gain, ndf, net_d, n_layers_d, lr, beta1, lambda_l1,
-=======
                           net_g, norm, no_dropout, init_type, init_gain, padding_type, ndf, net_d, n_layers_d, lr, beta1, lambda_l1,
->>>>>>> 174ead04
                           lr_policy, remote_transfer_cmd)
     # regular setup: load and print networks; create schedulers
     model.setup(lr_policy, epoch_count, n_epochs, n_epochs_decay, lr_decay_iters, continue_train, load_iter, epoch,
