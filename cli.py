import os
import json
import time
import random

import click
import cv2
import torch
import numpy as np
from PIL import Image

from deepliif.data import create_dataset, transform
<<<<<<< HEAD
from deepliif.models import inference, postprocess, compute_overlap, init_nets, DeepLIIFModel
from deepliif.util import allowed_file, Visualizer, read_input_image
from deepliif.util.util import mkdirs
=======
from deepliif.models import inference, postprocess, compute_overlap, init_nets, DeepLIIFModel, infer_modalities, infer_results_for_wsi
from deepliif.util import allowed_file, Visualizer, get_information
from deepliif.util.util import mkdirs, check_multi_scale
# from deepliif.util import infer_results_for_wsi
>>>>>>> cc4deffc

import torch.distributed as dist

from packaging import version
import subprocess
import sys
import shutil

import pickle


def set_seed(seed=0,rank=None):
    """
    seed: basic seed
    rank: rank of the current process, using which to mutate basic seed to have a unique seed per process
    
    output: a boolean flag indicating whether deterministic training is enabled (True) or not (False)
    """
    os.environ['DEEPLIIF_SEED'] = str(seed)

    if seed is not None:
        if rank is not None:
            seed_final = seed + int(rank)
        else:
            seed_final = seed

        os.environ['PYTHONHASHSEED'] = str(seed_final)
        random.seed(seed_final)
        np.random.seed(seed_final)
        torch.manual_seed(seed_final)
        torch.cuda.manual_seed(seed_final)
        torch.cuda.manual_seed_all(seed_final)
        torch.backends.cudnn.benchmark = False
        torch.backends.cudnn.deterministic = True
        torch.use_deterministic_algorithms(True)
        print(f'deterministic training, seed set to {seed_final}')
        return True
    else:
        print(f'not using deterministic training')
        return False


def ensure_exists(d):
    if not os.path.exists(d):
        os.makedirs(d)

def print_options(opt):
    """Print and save options

<<<<<<< HEAD
def print_options(opt):
    """Print and save options

=======
>>>>>>> cc4deffc
    It will print both current options and default values(if different).
    It will save options into a text file / [checkpoints_dir] / opt.txt
    """
    message = ''
    message += '----------------- Options ---------------\n'
    for k, v in sorted(vars(opt).items()):
        comment = ''
<<<<<<< HEAD
        if isinstance(v, list):
            list_val = ''
            for v_i in v:
                list_val += str(v_i) + ','
            message += '{:>25}: {:<30}{}\n'.format(str(k), str(list_val.strip())[:-1], comment)
        else:
            message += '{:>25}: {:<30}{}\n'.format(str(k), str(v), comment)
=======
        message += '{:>25}: {:<30}{}\n'.format(str(k), str(v), comment)
>>>>>>> cc4deffc
    message += '----------------- End -------------------'
    print(message)

    # save to the disk
    expr_dir = os.path.join(opt.checkpoints_dir, opt.name)
    mkdirs(expr_dir)
    file_name = os.path.join(expr_dir, '{}_opt.txt'.format(opt.phase))
    with open(file_name, 'wt') as opt_file:
        opt_file.write(message)
        opt_file.write('\n')
<<<<<<< HEAD


=======
        
        
>>>>>>> cc4deffc
@click.group()
def cli():
    """Commonly used DeepLIIF batch operations"""
    pass


@cli.command()
@click.option('--dataroot', required=True, type=str,
              help='path to images (should have subfolders trainA, trainB, valA, valB, etc)')
@click.option('--name', default='experiment_name',
              help='name of the experiment. It decides where to store samples and models')
@click.option('--gpu-ids', type=int, multiple=True, help='gpu-ids 0 gpu-ids 1 or gpu-ids -1 for CPU')
@click.option('--checkpoints-dir', default='./../checkpoints', help='models are saved here')
@click.option('--modalities-no', default=4, help='number of targets')
@click.option('--seg-weights', type=float, multiple=True, help='weights of the modalities')
# model parameters
@click.option('--input-nc', default=3, help='# of input image channels: 3 for RGB and 1 for grayscale')
@click.option('--output-nc', default=3, help='# of output image channels: 3 for RGB and 1 for grayscale')
@click.option('--ngf', default=64, help='# of gen filters in the last conv layer')
@click.option('--ndf', default=64, help='# of discrim filters in the first conv layer')
@click.option('--net-d', default='n_layers',
              help='specify discriminator architecture [basic | n_layers | pixel]. The basic model is a 70x70 '
                   'PatchGAN. n_layers allows you to specify the layers in the discriminator')
@click.option('--net-ds', default='n_layers',
              help='specify discriminator architecture [basic | n_layers | pixel]. The basic model is a 70x70 '
                   'PatchGAN. n_layers allows you to specify the layers in the discriminator')
@click.option('--net-g', default='resnet_9blocks',
              help='specify generator architecture [resnet_9blocks | resnet_6blocks | unet_512 | unet_256 | unet_128]')
@click.option('--net-gs', default='unet_512',
              help='specify generator architecture [resnet_9blocks | resnet_6blocks | unet_512 | unet_256 | unet_128]')
@click.option('--n-layers-d', default=4, help='only used if netD==n_layers')
@click.option('--norm', default='batch',
              help='instance normalization or batch normalization [instance | batch | none]')
@click.option('--init-type', default='normal',
              help='network initialization [normal | xavier | kaiming | orthogonal]')
@click.option('--init-gain', default=0.02, help='scaling factor for normal, xavier and orthogonal.')
@click.option('--padding-type', type=str, default='zero',
              help='chooses the type of padding used by resnet generator. [reflect | zero]')
@click.option('--no-dropout', is_flag=True, help='no dropout for the generator')
# dataset parameters
@click.option('--direction', default='AtoB', help='AtoB or BtoA')
@click.option('--serial-batches', is_flag=True,
              help='if true, takes images in order to make batches, otherwise takes them randomly')
@click.option('--num-threads', default=4, help='# threads for loading data')
@click.option('--batch-size', default=1, help='input batch size')
@click.option('--load-size', default=512, help='scale images to this size')
@click.option('--crop-size', default=512, help='then crop to this size')
@click.option('--max-dataset-size', type=int,
              help='Maximum number of samples allowed per dataset. If the dataset directory contains more than '
                   'max_dataset_size, only a subset is loaded.')
@click.option('--preprocess', type=str,
              help='scaling and cropping of images at load time [resize_and_crop | crop | scale_width | '
                   'scale_width_and_crop | none]')
@click.option('--no-flip', is_flag=True,
              help='if specified, do not flip the images for data augmentation')
@click.option('--display-winsize', default=512, help='display window size for both visdom and HTML')
# additional parameters
@click.option('--epoch', default='latest',
              help='which epoch to load? set to latest to use latest cached model')
@click.option('--load-iter', default=0,
              help='which iteration to load? if load_iter > 0, the code will load models by iter_[load_iter]; '
                   'otherwise, the code will load models by [epoch]')
@click.option('--verbose', is_flag=True, help='if specified, print more debugging information')
@click.option('--lambda-L1', default=100.0, help='weight for L1 loss')
@click.option('--is-train', is_flag=True, default=True)
@click.option('--continue-train', is_flag=True, help='continue training: load the latest model')
@click.option('--epoch-count', type=int, default=0,
              help='the starting  epoch count, we save the model by <epoch_count>, <epoch_count>+<save_latest_freq>')
@click.option('--phase', default='train', help='train, val, test, etc')
# training parameters
@click.option('--n-epochs', type=int, default=100,
              help='number of epochs with the initial learning rate')
@click.option('--n-epochs-decay', type=int, default=100,
              help='number of epochs to linearly decay learning rate to zero')
@click.option('--beta1', default=0.5, help='momentum term of adam')
@click.option('--lr', default=0.0002, help='initial learning rate for adam')
@click.option('--lr-policy', default='linear',
              help='learning rate policy. [linear | step | plateau | cosine]')
@click.option('--lr-decay-iters', type=int, default=50,
              help='multiply by a gamma every lr_decay_iters iterations')
# visdom and HTML visualization parameters
@click.option('--display-freq', default=400, help='frequency of showing training results on screen')
@click.option('--display-ncols', default=4,
              help='if positive, display all images in a single visdom web panel with certain number of images per row.')
@click.option('--display-id', default=1, help='window id of the web display')
@click.option('--display-server', default="http://localhost", help='visdom server of the web display')
@click.option('--display-env', default='main',
              help='visdom display environment name (default is "main")')
@click.option('--display-port', default=8097, help='visdom port of the web display')
@click.option('--update-html-freq', default=1000, help='frequency of saving training results to html')
@click.option('--print-freq', default=100, help='frequency of showing training results on console')
@click.option('--no-html', is_flag=True,
              help='do not save intermediate training results to [opt.checkpoints_dir]/[opt.name]/web/')
# network saving and loading parameters
@click.option('--save-latest-freq', default=500, help='frequency of saving the latest results')
@click.option('--save-epoch-freq', default=100,
              help='frequency of saving checkpoints at the end of epochs')
@click.option('--save-by-iter', is_flag=True, help='whether saves model by iteration')
@click.option('--remote', type=bool, default=False, help='whether isolate visdom checkpoints or not; if False, you can run a separate visdom server anywhere that consumes the checkpoints')
@click.option('--remote-transfer-cmd', type=str, default=None, help='module and function to be used to transfer remote files to target storage location, for example mymodule.myfunction')
@click.option('--dataset_mode', type=str, default='aligned',
              help='chooses how datasets are loaded. [unaligned | aligned | single | colorization]')
@click.option('--local-rank', type=int, default=None, help='placeholder argument for torchrun, no need for manual setup')
@click.option('--seed', type=int, default=None, help='basic seed to be used for deterministic training, default to None (non-deterministic)')
@click.option('--gan_mode', type=str, default='vanilla', help='the type of GAN objective for translation task. [vanilla| lsgan | wgangp]. vanilla GAN loss is the cross-entropy objective used in the original GAN paper.')
@click.option('--gan_mode_s', type=str, default='lsgan', help='the type of GAN objective for segmentation task. [vanilla| lsgan | wgangp]. vanilla GAN loss is the cross-entropy objective used in the original GAN paper.')
def train(dataroot, name, gpu_ids, checkpoints_dir, modalities_no, input_nc, output_nc, ngf, ndf, net_d, net_ds,
          net_g, net_gs,n_layers_d, norm, init_type, init_gain, padding_type, no_dropout, direction, serial_batches, num_threads,
          batch_size, load_size, crop_size, max_dataset_size, preprocess, no_flip, display_winsize, epoch, load_iter,
          verbose, lambda_l1, is_train, display_freq, display_ncols, display_id, display_server, display_env,
          display_port, update_html_freq, print_freq, no_html, save_latest_freq, save_epoch_freq, save_by_iter,
          continue_train, epoch_count, phase, lr_policy, n_epochs, n_epochs_decay, beta1, lr, lr_decay_iters,
          remote, local_rank, remote_transfer_cmd, seed, dataset_mode, seg_weights, gan_mode, gan_mode_s):
    """General-purpose training script for multi-task image-to-image translation.

    This script works for various models (with option '--model': e.g., DeepLIIF) and
    different datasets (with option '--dataset_mode': e.g., aligned, unaligned, single, colorization).
    You need to specify the dataset ('--dataroot'), experiment name ('--name'), and model ('--model').

    It first creates model, dataset, and visualizer given the option.
    It then does standard network training. During the training, it also visualize/save the images, print/save the loss
    plot, and save models.The script supports continue/resume training.
    Use '--continue_train' to resume your previous training.
    """
    if len(seg_weights) == 0:
        seg_weights = [1 / (modalities_no + 1)] * (modalities_no + 1)

    if gpu_ids and gpu_ids[0] == -1:
        gpu_ids = []

    local_rank = os.getenv('LOCAL_RANK') # DDP single node training triggered by torchrun has LOCAL_RANK
    rank = os.getenv('RANK') # if using DDP with multiple nodes, please provide global rank in env var RANK

    if len(gpu_ids) > 0:
        if local_rank is not None:
            local_rank = int(local_rank)
            torch.cuda.set_device(gpu_ids[local_rank])
            gpu_ids=[gpu_ids[local_rank]]
        else:
            torch.cuda.set_device(gpu_ids[0])

    if local_rank is not None: # LOCAL_RANK will be assigned a rank number if torchrun ddp is used
        dist.init_process_group(backend='nccl')
        print('local rank:',local_rank)
        flag_deterministic = set_seed(seed,local_rank)
    elif rank is not None:
        flag_deterministic = set_seed(seed, rank)
    else:
        flag_deterministic = set_seed(seed)

    if flag_deterministic:
        padding_type = 'zero'
        print('padding type is forced to zero padding, because neither refection pad2d or replication pad2d has a deterministic implementation')

    # create a dataset given dataset_mode and other options
    # dataset = AlignedDataset(opt)

    opt = Options(dataroot, name, gpu_ids, checkpoints_dir, modalities_no, input_nc, output_nc, ngf, ndf, net_d, net_ds,
                  net_g, net_gs, n_layers_d, norm, init_type, init_gain, no_dropout, direction, serial_batches, num_threads,
                  batch_size, load_size, crop_size, max_dataset_size, preprocess, no_flip, display_winsize, epoch,
                  load_iter, verbose, lambda_l1, is_train, display_freq, display_ncols, display_id, display_server,
                  display_env, display_port, update_html_freq, print_freq, no_html, save_latest_freq, save_epoch_freq,
                  save_by_iter, continue_train, epoch_count, phase, lr_policy, n_epochs, n_epochs_decay, beta1,
<<<<<<< HEAD
                  lr, lr_decay_iters, remote, remote_transfer_cmd, dataset_mode, padding_type, seg_weights, gan_mode, gan_mode_s)

    print_options(opt)

=======
                  lr, lr_decay_iters, remote, remote_transfer_cmd, dataset_mode, padding)
    print_options(opt)
>>>>>>> cc4deffc
    dataset = create_dataset(opt)
    # get the number of images in the dataset.
    click.echo('The number of training images = %d' % len(dataset))

    # create a model given model and other options
    model = DeepLIIFModel(opt)
    # regular setup: load and print networks; create schedulers
    model.setup(opt)

    # create a visualizer that display/save images and plots
    visualizer = Visualizer(opt)
    # the total number of training iterations
    total_iters = 0

    # outer loop for different epochs; we save the model by <epoch_count>, <epoch_count>+<save_latest_freq>
    for epoch in range(epoch_count, n_epochs + n_epochs_decay + 1):
        # timer for entire epoch
        epoch_start_time = time.time()
        # timer for data loading per iteration
        iter_data_time = time.time()
        # the number of training iterations in current epoch, reset to 0 every epoch
        epoch_iter = 0
        # reset the visualizer: make sure it saves the results to HTML at least once every epoch
        visualizer.reset()

        # https://pytorch.org/docs/stable/data.html#torch.utils.data.distributed.DistributedSampler
        if local_rank is not None or os.getenv('RANK') is not None: # if DDP is used, either on one node or multi nodes
            if not serial_batches: # if we want randome order in mini batches
                dataset.sampler.set_epoch(epoch)

        # inner loop within one epoch
        for i, data in enumerate(dataset):
            # timer for computation per iteration
            iter_start_time = time.time()
            if total_iters % print_freq == 0:
                t_data = iter_start_time - iter_data_time

            total_iters += batch_size
            epoch_iter += batch_size
            # unpack data from dataset and apply preprocessing
            model.set_input(data)
            # calculate loss functions, get gradients, update network weights
            model.optimize_parameters()

            # display images on visdom and save images to a HTML file
            if total_iters % display_freq == 0:
                save_result = total_iters % update_html_freq == 0
                model.compute_visuals()
                visualizer.display_current_results(model.get_current_visuals(), epoch, save_result)

            # print training losses and save logging information to the disk
            if total_iters % print_freq == 0:
                losses = model.get_current_losses()
                t_comp = (time.time() - iter_start_time) / batch_size
                visualizer.print_current_losses(epoch, epoch_iter, losses, t_comp, t_data)
                if display_id > 0:
                    visualizer.plot_current_losses(epoch, float(epoch_iter) / len(dataset), losses)

            # cache our latest model every <save_latest_freq> iterations
            if total_iters % save_latest_freq == 0:
                print('saving the latest model (epoch %d, total_iters %d)' % (epoch, total_iters))
                save_suffix = 'iter_%d' % total_iters if save_by_iter else 'latest'
                model.save_networks(save_suffix)

            iter_data_time = time.time()

        # cache our model every <save_epoch_freq> epochs
        if epoch % save_epoch_freq == 0:
            print('saving the model at the end of epoch %d, iters %d' % (epoch, total_iters))
            model.save_networks('latest')
            model.save_networks(epoch)

        print('End of epoch %d / %d \t Time Taken: %d sec' % (
            epoch, n_epochs + n_epochs_decay, time.time() - epoch_start_time))
        # update learning rates at the end of every epoch.
        model.update_learning_rate()


@cli.command()
@click.option('--dataroot', required=True, type=str,
              help='path to images (should have subfolders trainA, trainB, valA, valB, etc)')
@click.option('--name', default='experiment_name',
              help='name of the experiment. It decides where to store samples and models')
@click.option('--gpu-ids', type=int, multiple=True, help='gpu-ids 0 gpu-ids 1 or gpu-ids -1 for CPU')
@click.option('--checkpoints-dir', default='./checkpoints', help='models are saved here')
@click.option('--targets-no', default=5, help='number of targets')
# model parameters
@click.option('--input-nc', default=3, help='# of input image channels: 3 for RGB and 1 for grayscale')
@click.option('--output-nc', default=3, help='# of output image channels: 3 for RGB and 1 for grayscale')
@click.option('--ngf', default=64, help='# of gen filters in the last conv layer')
@click.option('--ndf', default=64, help='# of discrim filters in the first conv layer')
@click.option('--net-d', default='n_layers',
              help='specify discriminator architecture [basic | n_layers | pixel]. The basic model is a 70x70 '
                   'PatchGAN. n_layers allows you to specify the layers in the discriminator')
@click.option('--net-g', default='resnet_9blocks',
              help='specify generator architecture [resnet_9blocks | resnet_6blocks | unet_512 | unet_256 | unet_128]')
@click.option('--n-layers-d', default=4, help='only used if netD==n_layers')
@click.option('--norm', default='batch',
              help='instance normalization or batch normalization [instance | batch | none]')
@click.option('--init-type', default='normal',
              help='network initialization [normal | xavier | kaiming | orthogonal]')
@click.option('--init-gain', default=0.02, help='scaling factor for normal, xavier and orthogonal.')
@click.option('--padding-type', default='reflect', help='network padding type.')
@click.option('--no-dropout', is_flag=True, help='no dropout for the generator')
# dataset parameters
@click.option('--direction', default='AtoB', help='AtoB or BtoA')
@click.option('--serial-batches', is_flag=True,
              help='if true, takes images in order to make batches, otherwise takes them randomly')
@click.option('--num-threads', default=4, help='# threads for loading data')
@click.option('--batch-size', default=1, help='input batch size')
@click.option('--load-size', default=512, help='scale images to this size')
@click.option('--crop-size', default=512, help='then crop to this size')
@click.option('--max-dataset-size', type=int,
              help='Maximum number of samples allowed per dataset. If the dataset directory contains more than '
                   'max_dataset_size, only a subset is loaded.')
@click.option('--preprocess', type=str,
              help='scaling and cropping of images at load time [resize_and_crop | crop | scale_width | '
                   'scale_width_and_crop | none]')
@click.option('--no-flip', is_flag=True,
              help='if specified, do not flip the images for data augmentation')
@click.option('--display-winsize', default=512, help='display window size for both visdom and HTML')
# additional parameters
@click.option('--epoch', default='latest',
              help='which epoch to load? set to latest to use latest cached model')
@click.option('--load-iter', default=0,
              help='which iteration to load? if load_iter > 0, the code will load models by iter_[load_iter]; '
                   'otherwise, the code will load models by [epoch]')
@click.option('--verbose', is_flag=True, help='if specified, print more debugging information')
@click.option('--lambda-L1', default=100.0, help='weight for L1 loss')
@click.option('--is-train', is_flag=True, default=True)
@click.option('--continue-train', is_flag=True, help='continue training: load the latest model')
@click.option('--epoch-count', type=int, default=0,
              help='the starting  epoch count, we save the model by <epoch_count>, <epoch_count>+<save_latest_freq>')
@click.option('--phase', default='train', help='train, val, test, etc')
# training parameters
@click.option('--n-epochs', type=int, default=100,
              help='number of epochs with the initial learning rate')
@click.option('--n-epochs-decay', type=int, default=100,
              help='number of epochs to linearly decay learning rate to zero')
@click.option('--beta1', default=0.5, help='momentum term of adam')
@click.option('--lr', default=0.0002, help='initial learning rate for adam')
@click.option('--lr-policy', default='linear',
              help='learning rate policy. [linear | step | plateau | cosine]')
@click.option('--lr-decay-iters', type=int, default=50,
              help='multiply by a gamma every lr_decay_iters iterations')
# visdom and HTML visualization parameters
@click.option('--display-freq', default=400, help='frequency of showing training results on screen')
@click.option('--display-ncols', default=4,
              help='if positive, display all images in a single visdom web panel with certain number of images per row.')
@click.option('--display-id', default=1, help='window id of the web display')
@click.option('--display-server', default="http://localhost", help='visdom server of the web display')
@click.option('--display-env', default='main',
              help='visdom display environment name (default is "main")')
@click.option('--display-port', default=8097, help='visdom port of the web display')
@click.option('--update-html-freq', default=1000, help='frequency of saving training results to html')
@click.option('--print-freq', default=100, help='frequency of showing training results on console')
@click.option('--no-html', is_flag=True,
              help='do not save intermediate training results to [opt.checkpoints_dir]/[opt.name]/web/')
# network saving and loading parameters
@click.option('--save-latest-freq', default=500, help='frequency of saving the latest results')
@click.option('--save-epoch-freq', default=100,
              help='frequency of saving checkpoints at the end of epochs')
@click.option('--save-by-iter', is_flag=True, help='whether saves model by iteration')
@click.option('--remote', type=bool, default=False, help='whether isolate visdom checkpoints or not; if False, you can run a separate visdom server anywhere that consumes the checkpoints')
@click.option('--remote-transfer-cmd', type=str, default=None, help='module and function to be used to transfer remote files to target storage location, for example mymodule.myfunction')
@click.option('--local-rank', type=int, default=None, help='placeholder argument for torchrun, no need for manual setup')
@click.option('--seed', type=int, default=None, help='basic seed to be used for deterministic training, default to None (non-deterministic)')
@click.option('--use-torchrun', type=str, default=None, help='provide torchrun options, all in one string, for example "-t3 --log_dir ~/log/ --nproc_per_node 1"; if your pytorch version is older than 1.10, torch.distributed.launch will be called instead of torchrun')
def trainlaunch(**kwargs):
    """
    A wrapper method that executes deepliif/train.py via subprocess.
    All options are the same to train() except for the additional `--use-torchrun`.
    The options received will be parsed and concatenated into a string, appended to `python deepliif/train.py ...`.

    * for developers, this at the moment can only be tested after building and installing deepliif
      because deepliif/train.py imports deepliif.xyz, and this reference is wrong until the deepliif package is installed
    """
        
    #### process options
    args = sys.argv[2:]
    
    ## args/options not needed in train,py 
    l_arg_skip = ['--use-torchrun']
    
    ## exclude the options to skip, both the option name and the value if it has
    args_final = []
    for i,arg in enumerate(args):
        if i == 0:
            if arg not in l_arg_skip:
                args_final.append(arg)
        else:
            if args[i-1] in l_arg_skip and arg.startswith('--'):
                # if the previous element is an option name to skip AND if the current element is an option name, not a value to the previous option
                args_final.append(arg)
            elif args[i-1] not in l_arg_skip and arg not in l_arg_skip:
                # if the previous element is not an option name to skip AND if the current element is not an option to remove
                args_final.append(arg)

    ## add quotes back to the input arg that had quotes, e.g., experiment name
    args_final = [f'"{arg}"' if ' ' in arg else arg for arg in args_final]
    
    ## concatenate back to a string
    options = ' '.join(args_final)

    #### locate train.py
    import deepliif
    path_train_py = deepliif.__path__[0]+'/train.py'

    #### execute train.py
    if kwargs['use_torchrun']:
        if version.parse(torch.__version__) >= version.parse('1.10.0'):
            subprocess.run(f'torchrun {kwargs["use_torchrun"]} {path_train_py} {options}',shell=True)
        else:
            subprocess.run(f'python -m torch.distributed.launch {kwargs["use_torchrun"]} {path_train_py} {options}',shell=True)
    else:
        subprocess.run(f'python {path_train_py} {options}',shell=True)


@cli.command()
@click.option('--models-dir', default='./model-server/DeepLIIF_Latest_Model', help='reads models from here')
@click.option('--output-dir', help='saves results here.')
def serialize(models_dir, output_dir):
    """Serialize DeepLIIF models using Torchscript
    """
    output_dir = output_dir or models_dir
    if os.path.exists(os.path.join(models_dir, 'train_opt.txt')):
        shutil.copy2(os.path.join(models_dir, 'train_opt.txt'), os.path.join(output_dir, 'train_opt.txt'))

    sample = transform(Image.new('RGB', (512, 512)))

    with click.progressbar(
            init_nets(models_dir, eager_mode=True).items(),
            label='Tracing nets',
            item_show_func=lambda n: n[0] if n else n
    ) as bar:
        for name, net in bar:
            if name.startswith('GS'):
                traced_net = torch.jit.trace(net, torch.cat([sample, sample, sample], 1))
            else:
                traced_net = torch.jit.trace(net, sample)
            traced_net.save(f'{output_dir}/{name}.pt')
         

@cli.command()
@click.option('--input-dir', default='./Sample_Large_Tissues/', help='reads images from here')
@click.option('--output-dir', help='saves results here.')
@click.option('--tile-size', default=None, help='tile size')
@click.option('--model-dir', default='./model-server/DeepLIIF_Latest_Model/', help='load models from here.')
@click.option('--region-size', default=20000, help='Due to limits in the resources, the whole slide image cannot be processed in whole.'
                                                   'So the WSI image is read region by region. '
                                                   'This parameter specifies the size each region to be read into GPU for inferrence.')
def test(input_dir, output_dir, tile_size, model_dir, region_size):
    
    """Test trained models
    """
    output_dir = output_dir or input_dir
    ensure_exists(output_dir)

    image_files = [fn for fn in os.listdir(input_dir) if allowed_file(fn)]

    with click.progressbar(
            image_files,
            label=f'Processing {len(image_files)} images',
            item_show_func=lambda fn: fn
    ) as bar:
        for filename in bar:
<<<<<<< HEAD
            img = Image.open(os.path.join(input_dir, filename)).convert('RGB')

            images = inference(
                img,
                tile_size=tile_size,
                overlap_size=compute_overlap(img.size, tile_size),
                model_path=model_dir
            )

            post_images, scoring = postprocess(img, images)
            images = {**images, **post_images}

            for name, i in images.items():
                i.save(os.path.join(
                    output_dir,
                    filename.replace('.' + filename.split('.')[-1], f'_{name}.png')
                ))

            with open(os.path.join(
                    output_dir,
                    filename.replace('.' + filename.split('.')[-1], f'.json')
            ), 'w') as f:
                json.dump(scoring, f, indent=2)

=======
            if '.svs' in filename:
                start_time = time.time()
                infer_results_for_wsi(input_dir, filename, output_dir, model_dir, tile_size, region_size)
                print(time.time() - start_time)
            else:
                img = Image.open(os.path.join(input_dir, filename)).convert('RGB')
                images, scoring = infer_modalities(img, tile_size, model_dir)

                for name, i in images.items():
                    i.save(os.path.join(
                        output_dir,
                        filename.replace('.' + filename.split('.')[-1], f'_{name}.png')
                    ))

                with open(os.path.join(
                        output_dir,
                        filename.replace('.' + filename.split('.')[-1], f'.json')
                ), 'w') as f:
                    json.dump(scoring, f, indent=2)
>>>>>>> cc4deffc

@cli.command()
@click.option('--input-dir', type=str, required=True, help='Path to input images')
@click.option('--output-dir', type=str, required=True, help='Path to output images')
@click.option('--validation-ratio', default=0.2,
              help='The ratio of the number of the images in the validation set to the total number of images')
def prepare_training_data(input_dir, output_dir, validation_ratio):
    """Preparing data for training

    This function, first, creates the train and validation directories inside the given dataset directory.
    Then it reads all images in the folder and saves the pairs in the train or validation directory, based on the given
    validation_ratio.
    *** for training, you need to have paired data including IHC, Hematoxylin Channel, mpIF DAPI, mpIF Lap2, mpIF
    marker, and segmentation mask in the input directory ***

    :param input_dir: Path to the input images.
    :param outputt_dir: Path to the dataset directory. The function automatically creates the train and validation
        directories inside of this directory.
    :param validation_ratio: The ratio of the number of the images in the validation set to the total number of images.
    :return:
    """
    train_dir = os.path.join(output_dir, 'train')
    val_dir = os.path.join(output_dir, 'val')
    if not os.path.exists(train_dir):
        os.makedirs(train_dir, exist_ok=True)
    if not os.path.exists(val_dir):
        os.makedirs(val_dir, exist_ok=True)
    images = os.listdir(input_dir)
    for img in images:
        if 'IHC' in img:
            IHC_image = cv2.resize(cv2.imread(os.path.join(input_dir, img)), (512, 512))
            Hema_image = cv2.resize(cv2.imread(os.path.join(input_dir, img.replace('IHC', 'Hematoxylin'))), (512, 512))
            DAPI_image = cv2.resize(cv2.imread(os.path.join(input_dir, img.replace('IHC', 'DAPI'))), (512, 512))
            Lap2_image = cv2.resize(cv2.imread(os.path.join(input_dir, img.replace('IHC', 'Lap2'))), (512, 512))
            Marker_image = cv2.resize(cv2.imread(os.path.join(input_dir, img.replace('IHC', 'Marker'))), (512, 512))
            Seg_image = cv2.resize(cv2.imread(os.path.join(input_dir, img.replace('IHC', 'Seg'))), (512, 512))

            save_dir = train_dir
            if random.random() < validation_ratio:
                save_dir = val_dir
            cv2.imwrite(os.path.join(save_dir, img),
                        np.concatenate([IHC_image, Hema_image, DAPI_image, Lap2_image, Marker_image, Seg_image], 1))


@cli.command()
@click.option('--input_dir', required=True, help='path to input images')
@click.option('--output_dir', type=str, help='path to output images')
def prepare_testing_data(input_dir, dataset_dir):
    """Preparing data for testing

    This function, first, creates the test directory inside the given dataset directory.
    Then it reads all images in the folder and saves pairs in the test directory.
    *** for testing, you only need to have IHC images in the input directory ***

    :param input_dir: Path to the input images.
    :param dataset_dir: Path to the dataset directory. The function automatically creates the train and validation
        directories inside of this directory.
    :return:
    """
    test_dir = os.path.join(dataset_dir, 'test')
    if not os.path.exists(test_dir):
        os.mkdir(test_dir)
    images = os.listdir(input_dir)
    for img in images:
        if 'IHC' in img:
            image = cv2.resize(cv2.imread(os.path.join(input_dir, img)), (512, 512))
            cv2.imwrite(os.path.join(test_dir, img), np.concatenate([image, image, image, image, image, image], 1))


# to load pickle file saved from gpu in a cpu environment: https://github.com/pytorch/pytorch/issues/16797#issuecomment-633423219
from io import BytesIO
class CPU_Unpickler(pickle.Unpickler):
    def find_class(self, module, name):
        if module == 'torch.storage' and name == '_load_from_bytes':
            return lambda b: torch.load(BytesIO(b), map_location='cpu')
        else: return super().find_class(module, name)


@cli.command()
@click.option('--pickle-dir', required=True, help='directory where the pickled snapshots are stored')
def visualize(pickle_dir):

    path_init = os.path.join(pickle_dir,'opt.pickle')
    print(f'waiting for initialization signal from {path_init}')
    while not os.path.exists(path_init):
        time.sleep(1)

    params_opt = pickle.load(open(path_init,'rb'))
    params_opt.remote = False
    visualizer = Visualizer(params_opt)   # create a visualizer that display/save images and plots

    paths_plot = {'display_current_results':os.path.join(pickle_dir,'display_current_results.pickle'),
                'plot_current_losses':os.path.join(pickle_dir,'plot_current_losses.pickle')}

    last_modified_time = {k:0 for k in paths_plot.keys()} # initialize time

    while True:
        for method, path_plot in paths_plot.items():
            try:
                last_modified_time_plot = os.path.getmtime(path_plot)
                if last_modified_time_plot > last_modified_time[method]:
                    params_plot = CPU_Unpickler(open(path_plot,'rb')).load()
                    last_modified_time[method] = last_modified_time_plot
                    getattr(visualizer,method)(**params_plot)
                    print(f'{method} refreshed, last modified time {time.ctime(last_modified_time[method])}')
                else:
                    print(f'{method} not refreshed')
            except Exception as e:
                print(e)
        time.sleep(10)


class Options:
    def __init__(self, dataroot, name, gpu_ids, checkpoints_dir, modalities_no, input_nc, output_nc, ngf, ndf, net_d, net_ds,
                 net_g, net_gs, n_layers_d, norm, init_type, init_gain, no_dropout, direction, serial_batches, num_threads,
                 batch_size, load_size, crop_size, max_dataset_size, preprocess, no_flip, display_winsize, epoch,
                 load_iter, verbose, lambda_l1, is_train, display_freq, display_ncols, display_id, display_server, display_env,
                 display_port, update_html_freq, print_freq, no_html, save_latest_freq, save_epoch_freq, save_by_iter,
                 continue_train, epoch_count, phase, lr_policy, n_epochs, n_epochs_decay, beta1, lr, lr_decay_iters,
                 remote, remote_transfer_cmd, dataset_mode, padding, seg_weights, gan_mode, gan_mode_s):
        self.dataroot = dataroot
        self.name = name
        self.gpu_ids = gpu_ids
        self.checkpoints_dir = checkpoints_dir
        self.modalities_no = modalities_no
        self.input_nc = input_nc
        self.output_nc = output_nc
        self.ngf = ngf
        self.ndf = ndf
        self.net_d = net_d
        self.net_ds = net_ds
        self.net_g = net_g
        self.net_gs = net_gs
        self.n_layers_d = n_layers_d
        self.norm = norm
        self.init_type = init_type
        self.init_gain = init_gain
        self.no_dropout = no_dropout
        self.direction = direction
        self.serial_batches = serial_batches
        self.num_threads = num_threads
        self.batch_size = batch_size
        self.load_size = load_size
        self.crop_size = crop_size
        self.max_dataset_size = max_dataset_size
        self.preprocess = preprocess
        self.no_flip = no_flip
        self.display_winsize = display_winsize
        self.epoch = epoch
        self.load_iter = load_iter
        self.verbose = verbose
        self.lambda_l1 = lambda_l1
        self.is_train = is_train
        self.display_freq = display_freq
        self.display_ncols = display_ncols
        self.display_id = display_id
        self.display_server = display_server
        self.display_env = display_env
        self.display_port = display_port
        self.update_html_freq = update_html_freq
        self.print_freq = print_freq
        self.no_html = no_html
        self.save_latest_freq = save_latest_freq
        self.save_epoch_freq = save_epoch_freq
        self.save_by_iter = save_by_iter
        self.continue_train = continue_train
        self.epoch_count = epoch_count
        self.phase = phase
        self.lr_policy = lr_policy
        self.n_epochs = n_epochs
        self.n_epochs_decay = n_epochs_decay
        self.beta1 = beta1
        self.lr = lr
        self.lr_decay_iters = lr_decay_iters
        self.dataset_mode = dataset_mode
        self.padding = padding
        self.remote_transfer_cmd = remote_transfer_cmd
        self.seg_weights = seg_weights
        self.gan_mode = gan_mode
        self.gan_mode_s = gan_mode_s

        self.isTrain = True
        self.n_layers_D = 4
        self.lambda_L1 = 100
        self.lambda_feat = 100
        self.remote = remote


if __name__ == '__main__':
    cli()<|MERGE_RESOLUTION|>--- conflicted
+++ resolved
@@ -10,16 +10,11 @@
 from PIL import Image
 
 from deepliif.data import create_dataset, transform
-<<<<<<< HEAD
-from deepliif.models import inference, postprocess, compute_overlap, init_nets, DeepLIIFModel
-from deepliif.util import allowed_file, Visualizer, read_input_image
-from deepliif.util.util import mkdirs
-=======
 from deepliif.models import inference, postprocess, compute_overlap, init_nets, DeepLIIFModel, infer_modalities, infer_results_for_wsi
-from deepliif.util import allowed_file, Visualizer, get_information
+from deepliif.util import allowed_file, Visualizer, read_input_image, get_information
 from deepliif.util.util import mkdirs, check_multi_scale
 # from deepliif.util import infer_results_for_wsi
->>>>>>> cc4deffc
+
 
 import torch.distributed as dist
 
@@ -69,12 +64,6 @@
 def print_options(opt):
     """Print and save options
 
-<<<<<<< HEAD
-def print_options(opt):
-    """Print and save options
-
-=======
->>>>>>> cc4deffc
     It will print both current options and default values(if different).
     It will save options into a text file / [checkpoints_dir] / opt.txt
     """
@@ -82,7 +71,6 @@
     message += '----------------- Options ---------------\n'
     for k, v in sorted(vars(opt).items()):
         comment = ''
-<<<<<<< HEAD
         if isinstance(v, list):
             list_val = ''
             for v_i in v:
@@ -90,9 +78,6 @@
             message += '{:>25}: {:<30}{}\n'.format(str(k), str(list_val.strip())[:-1], comment)
         else:
             message += '{:>25}: {:<30}{}\n'.format(str(k), str(v), comment)
-=======
-        message += '{:>25}: {:<30}{}\n'.format(str(k), str(v), comment)
->>>>>>> cc4deffc
     message += '----------------- End -------------------'
     print(message)
 
@@ -103,13 +88,8 @@
     with open(file_name, 'wt') as opt_file:
         opt_file.write(message)
         opt_file.write('\n')
-<<<<<<< HEAD
-
-
-=======
-        
-        
->>>>>>> cc4deffc
+
+
 @click.group()
 def cli():
     """Commonly used DeepLIIF batch operations"""
@@ -273,15 +253,10 @@
                   load_iter, verbose, lambda_l1, is_train, display_freq, display_ncols, display_id, display_server,
                   display_env, display_port, update_html_freq, print_freq, no_html, save_latest_freq, save_epoch_freq,
                   save_by_iter, continue_train, epoch_count, phase, lr_policy, n_epochs, n_epochs_decay, beta1,
-<<<<<<< HEAD
                   lr, lr_decay_iters, remote, remote_transfer_cmd, dataset_mode, padding_type, seg_weights, gan_mode, gan_mode_s)
 
     print_options(opt)
 
-=======
-                  lr, lr_decay_iters, remote, remote_transfer_cmd, dataset_mode, padding)
-    print_options(opt)
->>>>>>> cc4deffc
     dataset = create_dataset(opt)
     # get the number of images in the dataset.
     click.echo('The number of training images = %d' % len(dataset))
@@ -548,39 +523,22 @@
             item_show_func=lambda fn: fn
     ) as bar:
         for filename in bar:
-<<<<<<< HEAD
-            img = Image.open(os.path.join(input_dir, filename)).convert('RGB')
-
-            images = inference(
-                img,
-                tile_size=tile_size,
-                overlap_size=compute_overlap(img.size, tile_size),
-                model_path=model_dir
-            )
-
-            post_images, scoring = postprocess(img, images)
-            images = {**images, **post_images}
-
-            for name, i in images.items():
-                i.save(os.path.join(
-                    output_dir,
-                    filename.replace('.' + filename.split('.')[-1], f'_{name}.png')
-                ))
-
-            with open(os.path.join(
-                    output_dir,
-                    filename.replace('.' + filename.split('.')[-1], f'.json')
-            ), 'w') as f:
-                json.dump(scoring, f, indent=2)
-
-=======
             if '.svs' in filename:
                 start_time = time.time()
                 infer_results_for_wsi(input_dir, filename, output_dir, model_dir, tile_size, region_size)
                 print(time.time() - start_time)
             else:
                 img = Image.open(os.path.join(input_dir, filename)).convert('RGB')
-                images, scoring = infer_modalities(img, tile_size, model_dir)
+
+                images = inference(
+                    img,
+                    tile_size=tile_size,
+                    overlap_size=compute_overlap(img.size, tile_size),
+                    model_path=model_dir
+                )
+
+                post_images, scoring = postprocess(img, images)
+                images = {**images, **post_images}
 
                 for name, i in images.items():
                     i.save(os.path.join(
@@ -593,7 +551,6 @@
                         filename.replace('.' + filename.split('.')[-1], f'.json')
                 ), 'w') as f:
                     json.dump(scoring, f, indent=2)
->>>>>>> cc4deffc
 
 @cli.command()
 @click.option('--input-dir', type=str, required=True, help='Path to input images')
